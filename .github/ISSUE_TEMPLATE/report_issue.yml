name: 🐞 Issue report
description: Report an issue in Kotatsu
labels: [bug]
body:

    - type: textarea
      id: reproduce-steps
      attributes:
          label: Steps to reproduce
          description: Provide an example of the issue.
          placeholder: |
              Example:
                1. First step
                2. Second step
                3. Issue here
      validations:
          required: true

    - type: textarea
      id: expected-behavior
      attributes:
          label: Expected behavior
          description: Explain what you should expect to happen.
          placeholder: |
              Example:
                "This should happen..."
      validations:
          required: true

    - type: textarea
      id: actual-behavior
      attributes:
          label: Actual behavior
          description: Explain what actually happens.
          placeholder: |
              Example:
                "This happened instead..."
      validations:
          required: true

    - type: input
      id: kotatsu-version
      attributes:
          label: Kotatsu version
          description: You can find your Kotatsu version in **Settings → About**.
          placeholder: |
<<<<<<< HEAD
              Example: "3.2.1"
=======
              Example: "3.2.2"
>>>>>>> fa150e45
      validations:
          required: true

    - type: input
      id: android-version
      attributes:
          label: Android version
          description: You can find this somewhere in your Android settings.
          placeholder: |
              Example: "Android 12"
      validations:
          required: true

    - type: input
      id: device
      attributes:
          label: Device
          description: List your device and model.
          placeholder: |
              Example: "LG Nexus 5X"
      validations:
          required: true

    - type: textarea
      id: other-details
      attributes:
          label: Other details
          placeholder: |
              Additional details and attachments.

    - type: checkboxes
      id: acknowledgements
      attributes:
          label: Acknowledgements
          description: Read this carefully, we will close and ignore your issue if you skimmed through this.
          options:
              - label: I have searched the existing issues and this is a new ticket, **NOT** a duplicate or related to another open issue.
                required: true
              - label: I have written a short but informative title.
                required: true
              - label: If this is an issue with a source, I should be opening an issue in the [parsers repository](https://github.com/nv95/kotatsu-parsers/issues/new).
                required: true
<<<<<<< HEAD
              - label: I have updated the app to version **[3.2.1](https://github.com/nv95/Kotatsu/releases/latest)**.
=======
              - label: I have updated the app to version **[3.2.2](https://github.com/nv95/Kotatsu/releases/latest)**.
>>>>>>> fa150e45
                required: true
              - label: I will fill out all of the requested information in this form.
                required: true<|MERGE_RESOLUTION|>--- conflicted
+++ resolved
@@ -44,11 +44,7 @@
           label: Kotatsu version
           description: You can find your Kotatsu version in **Settings → About**.
           placeholder: |
-<<<<<<< HEAD
-              Example: "3.2.1"
-=======
               Example: "3.2.2"
->>>>>>> fa150e45
       validations:
           required: true
 
@@ -91,11 +87,7 @@
                 required: true
               - label: If this is an issue with a source, I should be opening an issue in the [parsers repository](https://github.com/nv95/kotatsu-parsers/issues/new).
                 required: true
-<<<<<<< HEAD
-              - label: I have updated the app to version **[3.2.1](https://github.com/nv95/Kotatsu/releases/latest)**.
-=======
               - label: I have updated the app to version **[3.2.2](https://github.com/nv95/Kotatsu/releases/latest)**.
->>>>>>> fa150e45
                 required: true
               - label: I will fill out all of the requested information in this form.
                 required: true