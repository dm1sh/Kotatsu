--- conflicted
+++ resolved
@@ -33,11 +33,7 @@
                 required: true
               - label: If this is an issue with a source, I should be opening an issue in the [parsers repository](https://github.com/nv95/kotatsu-parsers/issues/new).
                 required: true
-<<<<<<< HEAD
-              - label: I have updated the app to version **[3.2.1](https://github.com/nv95/Kotatsu/releases/latest)**.
-=======
               - label: I have updated the app to version **[3.2.2](https://github.com/nv95/Kotatsu/releases/latest)**.
->>>>>>> fa150e45
                 required: true
               - label: I will fill out all of the requested information in this form.
                 required: true