<?xml version="1.0" encoding="utf-8"?>
<androidx.drawerlayout.widget.DrawerLayout
	xmlns:android="http://schemas.android.com/apk/res/android"
	xmlns:app="http://schemas.android.com/apk/res-auto"
	xmlns:tools="http://schemas.android.com/tools"
	android:layout_width="match_parent"
	android:layout_height="match_parent"
	tools:context=".main.ui.MainActivity">

	<androidx.coordinatorlayout.widget.CoordinatorLayout
		android:layout_width="match_parent"
		android:layout_height="match_parent">

		<androidx.fragment.app.FragmentContainerView
			android:id="@id/container"
			android:layout_width="match_parent"
			android:layout_height="match_parent"
			tools:layout="@layout/fragment_list"
			app:layout_behavior="com.google.android.material.appbar.AppBarLayout$ScrollingViewBehavior" />

		<com.google.android.material.appbar.AppBarLayout
			android:id="@+id/appbar"
			android:layout_width="match_parent"
			android:layout_height="wrap_content"
			android:paddingLeft="16dp"
			android:paddingRight="16dp"
			android:background="@null"
			android:stateListAnimator="@null">

			<FrameLayout
				android:id="@+id/toolbar_card"
				android:layout_width="match_parent"
				android:layout_height="48dp"
				android:layout_marginVertical="8dp"
				android:background="@drawable/toolbar_background">

				<com.google.android.material.appbar.MaterialToolbar
					android:id="@id/toolbar"
					android:layout_width="match_parent"
					android:layout_height="wrap_content"
					android:background="@null"
					android:focusable="true"
					android:focusableInTouchMode="true"
<<<<<<< HEAD
					app:contentInsetStartWithNavigation="0dp">
=======
					android:theme="@style/ThemeOverlay.Kotatsu.MainToolbar"
					app:contentInsetStartWithNavigation="0dp"
					app:titleTextAppearance="@style/TextAppearance.Kotatsu.PersistentToolbarTitle"
					app:titleTextColor="?android:colorControlNormal"
					tools:title="@string/app_name">
>>>>>>> 25d52c5a

					<org.koitharu.kotatsu.search.ui.widget.SearchEditText
						android:id="@+id/searchView"
						style="@style/Widget.Kotatsu.SearchView"
						android:layout_width="match_parent"
						android:layout_height="match_parent"
						android:layout_marginEnd="2dp"
						android:background="@null"
						android:gravity="center_vertical"
						android:hint="@string/search_manga"
						android:imeOptions="actionSearch"
						android:importantForAutofill="no"
<<<<<<< HEAD
						android:singleLine="true" />
=======
						android:paddingBottom="1dp"
						android:singleLine="true"
						tools:drawableEnd="@drawable/abc_ic_clear_material" />
>>>>>>> 25d52c5a

				</com.google.android.material.appbar.MaterialToolbar>

			</FrameLayout>

		</com.google.android.material.appbar.AppBarLayout>

		<com.google.android.material.floatingactionbutton.FloatingActionButton
			android:id="@+id/fab"
			android:layout_width="wrap_content"
			android:layout_height="wrap_content"
			android:layout_margin="16dp"
			android:contentDescription="@string/_continue"
			android:src="@drawable/ic_read_fill"
			android:visibility="gone"
			app:backgroundTint="?attr/colorContainer"
			app:fabSize="normal"
			app:layout_anchor="@id/container"
			app:layout_anchorGravity="bottom|end"
			app:layout_behavior="com.google.android.material.behavior.HideBottomViewOnScrollBehavior"
			app:layout_dodgeInsetEdges="bottom"
			tools:visibility="visible" />

	</androidx.coordinatorlayout.widget.CoordinatorLayout>

	<com.google.android.material.navigation.NavigationView
		android:id="@+id/navigationView"
		android:layout_width="wrap_content"
		android:layout_height="match_parent"
		android:layout_gravity="start"
		android:fitsSystemWindows="true"
		app:menu="@menu/nav_drawer" />

</androidx.drawerlayout.widget.DrawerLayout><|MERGE_RESOLUTION|>--- conflicted
+++ resolved
@@ -41,15 +41,7 @@
 					android:background="@null"
 					android:focusable="true"
 					android:focusableInTouchMode="true"
-<<<<<<< HEAD
 					app:contentInsetStartWithNavigation="0dp">
-=======
-					android:theme="@style/ThemeOverlay.Kotatsu.MainToolbar"
-					app:contentInsetStartWithNavigation="0dp"
-					app:titleTextAppearance="@style/TextAppearance.Kotatsu.PersistentToolbarTitle"
-					app:titleTextColor="?android:colorControlNormal"
-					tools:title="@string/app_name">
->>>>>>> 25d52c5a
 
 					<org.koitharu.kotatsu.search.ui.widget.SearchEditText
 						android:id="@+id/searchView"
@@ -62,13 +54,9 @@
 						android:hint="@string/search_manga"
 						android:imeOptions="actionSearch"
 						android:importantForAutofill="no"
-<<<<<<< HEAD
-						android:singleLine="true" />
-=======
 						android:paddingBottom="1dp"
 						android:singleLine="true"
 						tools:drawableEnd="@drawable/abc_ic_clear_material" />
->>>>>>> 25d52c5a
 
 				</com.google.android.material.appbar.MaterialToolbar>
 
