--- conflicted
+++ resolved
@@ -29,17 +29,16 @@
 			android:title="@string/shikimori" />
 
 		<PreferenceScreen
-<<<<<<< HEAD
 			android:fragment="org.koitharu.kotatsu.scrobbling.mal.ui.MALSettingsFragment"
 			android:key="mal"
 			android:icon="@drawable/ic_mal"
 			android:title="@string/mal" />
-=======
+
+		<PreferenceScreen
 			android:fragment="org.koitharu.kotatsu.scrobbling.anilist.ui.AniListSettingsFragment"
 			android:icon="@drawable/ic_anilist"
 			android:key="anilist"
 			android:title="@string/anilist" />
->>>>>>> 6ca6ec28
 
 	</PreferenceCategory>
 
