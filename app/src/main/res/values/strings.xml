--- conflicted
+++ resolved
@@ -251,19 +251,16 @@
     <string name="dynamic_theme">Dynamic theme</string>
     <string name="dynamic_theme_summary">Applies a theme created on the color scheme of your wallpaper</string>
 	<string name="importing_progress">Importing manga: %1$d of %2$d</string>
-<<<<<<< HEAD
-    <string name="suggestions">Suggestions</string>
-    <string name="suggestions_enable">Enable suggestions</string>
-    <string name="suggestions_summary">Suggest manga based on your preferences</string>
-    <string name="suggestions_info">All data is analyzed locally on this device. There is no transfer of your personal data to any services</string>
-    <string name="text_suggestion_holder">Start reading manga and you will get personalized suggestions</string>
-    <string name="exclude_nsfw_from_suggestions">Do not suggest NSFW manga</string>
-	<string name="enabled">Enabled</string>
-	<string name="disabled">Disabled</string>
-=======
 	<string name="screenshots_policy">Screenshots policy</string>
 	<string name="screenshots_allow">Allow</string>
 	<string name="screenshots_block_nsfw">Block on NSFW</string>
 	<string name="screenshots_block_all">Block always</string>
->>>>>>> cfdc3a15
+	<string name="suggestions">Suggestions</string>
+	<string name="suggestions_enable">Enable suggestions</string>
+	<string name="suggestions_summary">Suggest manga based on your preferences</string>
+	<string name="suggestions_info">All data is analyzed locally on this device. There is no transfer of your personal data to any services</string>
+	<string name="text_suggestion_holder">Start reading manga and you will get personalized suggestions</string>
+	<string name="exclude_nsfw_from_suggestions">Do not suggest NSFW manga</string>
+	<string name="enabled">Enabled</string>
+	<string name="disabled">Disabled</string>
 </resources>