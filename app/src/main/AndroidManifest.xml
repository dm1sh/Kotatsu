--- conflicted
+++ resolved
@@ -66,25 +66,14 @@
 		<service
 			android:name=".ui.download.DownloadService"
 			android:foregroundServiceType="dataSync" />
-
 		<service android:name=".ui.settings.AppUpdateService" />
-
-<<<<<<< HEAD
-=======
 		<service
 			android:name=".ui.widget.shelf.ShelfWidgetService"
 			android:permission="android.permission.BIND_REMOTEVIEWS" />
-
 		<service
 			android:name=".ui.widget.recent.RecentWidgetService"
 			android:permission="android.permission.BIND_REMOTEVIEWS" />
 
-		<service
-			android:name=".ui.tracker.TrackerJobService"
-			android:exported="true"
-			android:permission="android.permission.BIND_JOB_SERVICE" />
-
->>>>>>> c13c43c6
 		<provider
 			android:name=".ui.search.MangaSuggestionsProvider"
 			android:authorities="${applicationId}.MangaSuggestionsProvider"
@@ -107,7 +96,6 @@
 			<meta-data android:name="android.appwidget.provider"
 				android:resource="@xml/widget_shelf" />
 		</receiver>
-
 		<receiver android:name=".ui.widget.recent.RecentWidgetProvider"
 			android:label="@string/recent_manga">
 			<intent-filter>
