--- conflicted
+++ resolved
@@ -56,25 +56,18 @@
 	protected fun setContentView(binding: B) {
 		this.binding = binding
 		super.setContentView(binding.root)
-		(binding.root.findViewById<View>(R.id.toolbar) as? Toolbar)?.let(this::setSupportActionBar)
-<<<<<<< HEAD
-		val toolbarParams = (binding.root.findViewById<View>(R.id.toolbar) as? Toolbar)?.layoutParams as? AppBarLayout.LayoutParams
-		val persistentToolbarParams = (binding.root.findViewById<View>(R.id.toolbar_card))?.layoutParams as? AppBarLayout.LayoutParams
+		val toolbar = (binding.root.findViewById<View>(R.id.toolbar) as? Toolbar)
+		toolbar?.let(this::setSupportActionBar)
 		ViewCompat.setOnApplyWindowInsetsListener(binding.root, this)
-		if (get<AppSettings>().isToolbarHideWhenScrolling) {
-			toolbarParams?.scrollFlags = SCROLL_FLAG_SCROLL or SCROLL_FLAG_ENTER_ALWAYS
-			persistentToolbarParams?.scrollFlags = SCROLL_FLAG_SCROLL or SCROLL_FLAG_ENTER_ALWAYS
-		} else {
-			toolbarParams?.scrollFlags = SCROLL_FLAG_NO_SCROLL
-			persistentToolbarParams?.scrollFlags = SCROLL_FLAG_NO_SCROLL
-=======
-		val params = (binding.root.findViewById<View>(R.id.toolbar) as? Toolbar)?.layoutParams as? AppBarLayout.LayoutParams
-		ViewCompat.setOnApplyWindowInsetsListener(binding.root, this)
-		if (get<AppSettings>().isToolbarHideWhenScrolling) {
-			params?.scrollFlags = SCROLL_FLAG_SCROLL or SCROLL_FLAG_ENTER_ALWAYS
-		} else {
-			params?.scrollFlags = SCROLL_FLAG_NO_SCROLL
->>>>>>> fae958f6
+
+		val toolbarParams = (toolbar ?: binding.root.findViewById<View>(R.id.toolbar_card))
+			?.layoutParams as? AppBarLayout.LayoutParams
+		if (toolbarParams != null) {
+			if (get<AppSettings>().isToolbarHideWhenScrolling) {
+				toolbarParams.scrollFlags = SCROLL_FLAG_SCROLL or SCROLL_FLAG_ENTER_ALWAYS
+			} else {
+				toolbarParams.scrollFlags = SCROLL_FLAG_NO_SCROLL
+			}
 		}
 	}
 
