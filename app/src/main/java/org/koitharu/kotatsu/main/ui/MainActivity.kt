package org.koitharu.kotatsu.main.ui

import android.Manifest
import android.content.pm.PackageManager.PERMISSION_GRANTED
import android.os.Build
import android.os.Bundle
import android.util.SparseIntArray
import android.view.MenuItem
import android.view.View
import androidx.activity.result.ActivityResultCallback
import androidx.activity.viewModels
import androidx.appcompat.view.ActionMode
import androidx.core.app.ActivityCompat
import androidx.core.app.ActivityOptionsCompat
import androidx.core.content.ContextCompat
import androidx.core.graphics.Insets
<<<<<<< HEAD
import androidx.core.util.size
import androidx.core.view.*
=======
import androidx.core.view.ViewCompat
import androidx.core.view.isVisible
import androidx.core.view.updateLayoutParams
import androidx.core.view.updatePadding
import androidx.drawerlayout.widget.DrawerLayout
>>>>>>> 46f0d3ef
import androidx.fragment.app.Fragment
import androidx.fragment.app.FragmentTransaction
import androidx.fragment.app.commit
import androidx.lifecycle.lifecycleScope
import androidx.transition.TransitionManager
import com.google.android.material.R as materialR
import com.google.android.material.appbar.AppBarLayout
import com.google.android.material.appbar.AppBarLayout.LayoutParams.*
import com.google.android.material.snackbar.Snackbar
import dagger.hilt.android.AndroidEntryPoint
import kotlinx.coroutines.Dispatchers
import kotlinx.coroutines.launch
import kotlinx.coroutines.withContext
import org.koitharu.kotatsu.R
import org.koitharu.kotatsu.base.ui.BaseActivity
import org.koitharu.kotatsu.base.ui.widgets.SlidingBottomNavigationView
import org.koitharu.kotatsu.databinding.ActivityMainBinding
import org.koitharu.kotatsu.details.ui.DetailsActivity
import org.koitharu.kotatsu.library.ui.LibraryFragment
import org.koitharu.kotatsu.main.ui.owners.AppBarOwner
import org.koitharu.kotatsu.main.ui.owners.BottomNavOwner
import org.koitharu.kotatsu.parsers.model.Manga
import org.koitharu.kotatsu.parsers.model.MangaSource
import org.koitharu.kotatsu.parsers.model.MangaTag
import org.koitharu.kotatsu.reader.ui.ReaderActivity
import org.koitharu.kotatsu.search.ui.MangaListActivity
import org.koitharu.kotatsu.search.ui.multi.MultiSearchActivity
import org.koitharu.kotatsu.search.ui.suggestion.SearchSuggestionFragment
import org.koitharu.kotatsu.search.ui.suggestion.SearchSuggestionListener
import org.koitharu.kotatsu.search.ui.suggestion.SearchSuggestionViewModel
import org.koitharu.kotatsu.settings.newsources.NewSourcesDialogFragment
import org.koitharu.kotatsu.settings.onboard.OnboardDialogFragment
import org.koitharu.kotatsu.suggestions.ui.SuggestionsWorker
import org.koitharu.kotatsu.tracker.work.TrackWorker
import org.koitharu.kotatsu.utils.VoiceInputContract
import org.koitharu.kotatsu.utils.ext.*

private const val TAG_SEARCH = "search"

@AndroidEntryPoint
class MainActivity :
	BaseActivity<ActivityMainBinding>(),
	AppBarOwner,
	BottomNavOwner,
	View.OnClickListener,
	View.OnFocusChangeListener,
	SearchSuggestionListener,
	MainNavigationDelegate.OnFragmentChangedListener {

	private val viewModel by viewModels<MainViewModel>()
	private val searchSuggestionViewModel by viewModels<SearchSuggestionViewModel>()
	private val voiceInputLauncher = registerForActivityResult(VoiceInputContract(), VoiceInputCallback())
	private lateinit var navigationDelegate: MainNavigationDelegate

	override val appBar: AppBarLayout
		get() = binding.appbar

	override val bottomNav: SlidingBottomNavigationView?
		get() = binding.bottomNav

	override fun onCreate(savedInstanceState: Bundle?) {
		super.onCreate(savedInstanceState)
		setContentView(ActivityMainBinding.inflate(layoutInflater))
<<<<<<< HEAD

		if (bottomNav != null) {
			ViewCompat.setOnApplyWindowInsetsListener(binding.root) { _, insets ->
				if (insets.getInsets(WindowInsetsCompat.Type.navigationBars()).bottom > 0) {
					val elevation = bottomNav?.elevation ?: 0f
					window.setNavigationBarTransparentCompat(this@MainActivity, elevation)
=======
		navHeaderBinding = NavigationHeaderBinding.inflate(layoutInflater)
		drawer = binding.root as? DrawerLayout
		drawerToggle = drawer?.let {
			ActionBarDrawerToggle(
				this,
				it,
				binding.toolbar,
				R.string.open_menu,
				R.string.close_menu,
			).apply {
				setHomeAsUpIndicator(
					ContextCompat.getDrawable(this@MainActivity, materialR.drawable.abc_ic_ab_back_material),
				)
				setToolbarNavigationClickListener {
					binding.searchView.hideKeyboard()
					onBackPressed()
>>>>>>> 46f0d3ef
				}
				insets
			}
			ViewCompat.requestApplyInsets(binding.root)
		}

		with(binding.searchView) {
			onFocusChangeListener = this@MainActivity
			searchSuggestionListener = this@MainActivity
		}
		window.statusBarColor = ContextCompat.getColor(this, R.color.dim_statusbar)

		binding.fab?.setOnClickListener(this)
		binding.navRail?.headerView?.setOnClickListener(this)
		binding.searchView.isVoiceSearchEnabled = voiceInputLauncher.resolve(this, null) != null

		onBackPressedDispatcher.addCallback(ExitCallback(this, binding.container))
		navigationDelegate = MainNavigationDelegate(checkNotNull(bottomNav ?: binding.navRail), supportFragmentManager)
		navigationDelegate.addOnFragmentChangedListener(this)
		navigationDelegate.onCreate(savedInstanceState)

		if (savedInstanceState == null) {
			onFirstStart()
		}

		viewModel.onOpenReader.observe(this, this::onOpenReader)
		viewModel.onError.observe(this, this::onError)
		viewModel.isLoading.observe(this, this::onLoadingStateChanged)
		viewModel.isResumeEnabled.observe(this, this::onResumeEnabledChanged)
		viewModel.counters.observe(this, ::onCountersChanged)
	}

	override fun onRestoreInstanceState(savedInstanceState: Bundle) {
		super.onRestoreInstanceState(savedInstanceState)
		adjustSearchUI(isSearchOpened(), animate = false)
	}

	override fun onBackPressed() {
		val fragment = supportFragmentManager.findFragmentByTag(TAG_SEARCH)
		binding.searchView.clearFocus()
		when {
			fragment != null -> supportFragmentManager.commit {
				remove(fragment)
				setTransition(FragmentTransaction.TRANSIT_FRAGMENT_FADE)
				runOnCommit { onSearchClosed() }
			}
			else -> super.onBackPressed()
		}
	}

	override fun onFragmentChanged(fragment: Fragment, fromUser: Boolean) {
		if (fragment is LibraryFragment) {
			binding.fab?.show()
		} else {
			binding.fab?.hide()
		}
		if (fromUser) {
			binding.appbar.setExpanded(true)
		}
	}

	override fun onOptionsItemSelected(item: MenuItem): Boolean {
		if (item.itemId == android.R.id.home && !isSearchOpened()) {
			binding.searchView.requestFocus()
			return true
		}
		return super.onOptionsItemSelected(item)
	}

	override fun onClick(v: View) {
		when (v.id) {
			R.id.fab -> viewModel.openLastReader()
			R.id.railFab -> viewModel.openLastReader()
		}
	}

	override fun onWindowInsetsChanged(insets: Insets) {
		binding.root.updatePadding(
			left = insets.left,
			right = insets.right,
		)
	}

	override fun onFocusChange(v: View?, hasFocus: Boolean) {
		val fragment = supportFragmentManager.findFragmentByTag(TAG_SEARCH)
		if (v?.id == R.id.searchView && hasFocus) {
			if (fragment == null) {
				supportFragmentManager.commit {
					add(R.id.container, SearchSuggestionFragment.newInstance(), TAG_SEARCH)
					setTransition(FragmentTransaction.TRANSIT_FRAGMENT_FADE)
					runOnCommit { onSearchOpened() }
				}
			}
		}
	}

	override fun onMangaClick(manga: Manga) {
		startActivity(DetailsActivity.newIntent(this, manga))
	}

	override fun onQueryClick(query: String, submit: Boolean) {
		binding.searchView.query = query
		if (submit) {
			if (query.isNotEmpty()) {
				startActivity(MultiSearchActivity.newIntent(this, query))
				searchSuggestionViewModel.saveQuery(query)
			}
		}
	}

	override fun onTagClick(tag: MangaTag) {
		startActivity(MangaListActivity.newIntent(this, setOf(tag)))
	}

	override fun onQueryChanged(query: String) {
		searchSuggestionViewModel.onQueryChanged(query)
	}

	override fun onVoiceSearchClick() {
		val options = binding.searchView.drawableEnd?.bounds?.let { bounds ->
			ActivityOptionsCompat.makeScaleUpAnimation(
				binding.searchView,
				bounds.centerX(),
				bounds.centerY(),
				bounds.width(),
				bounds.height(),
			)
		}
		voiceInputLauncher.tryLaunch(binding.searchView.hint?.toString(), options)
	}

	override fun onSourceToggle(source: MangaSource, isEnabled: Boolean) {
		searchSuggestionViewModel.onSourceToggle(source, isEnabled)
	}

	override fun onSourceClick(source: MangaSource) {
		val intent = MangaListActivity.newIntent(this, source)
		startActivity(intent)
	}

	override fun onSupportActionModeStarted(mode: ActionMode) {
		super.onSupportActionModeStarted(mode)
		adjustFabVisibility()
		showNav(false)
	}

	override fun onSupportActionModeFinished(mode: ActionMode) {
		super.onSupportActionModeFinished(mode)
		adjustFabVisibility()
		showNav(true)
	}

	private fun onOpenReader(manga: Manga) {
		val fab = binding.fab ?: binding.navRail?.headerView
		val options = fab?.let {
			scaleUpActivityOptionsOf(it).toBundle()
		}
		startActivity(ReaderActivity.newIntent(this, manga), options)
	}

	private fun onError(e: Throwable) {
		Snackbar.make(binding.container, e.getDisplayMessage(resources), Snackbar.LENGTH_SHORT).show()
	}

	private fun onCountersChanged(counters: SparseIntArray) {
		repeat(counters.size) { i ->
			val id = counters.keyAt(i)
			val counter = counters.valueAt(i)
			navigationDelegate.setCounter(id, counter)
		}
	}

	private fun onLoadingStateChanged(isLoading: Boolean) {
		binding.fab?.isEnabled = !isLoading
	}

	private fun onResumeEnabledChanged(isEnabled: Boolean) {
		adjustFabVisibility(isResumeEnabled = isEnabled)
	}

	private fun onSearchOpened() {
		adjustSearchUI(isOpened = true, animate = true)
	}

	private fun onSearchClosed() {
		binding.searchView.hideKeyboard()
		adjustSearchUI(isOpened = false, animate = true)
	}

	private fun showNav(visible: Boolean) {
		bottomNav?.run {
			if (visible) {
				show()
			} else {
				hide()
			}
		}
		binding.navRail?.isVisible = visible
	}

	private fun isSearchOpened(): Boolean {
		return supportFragmentManager.findFragmentByTag(TAG_SEARCH) != null
	}

	private fun onFirstStart() {
<<<<<<< HEAD
		lifecycleScope.launchWhenResumed {
			withContext(Dispatchers.Default) {
=======
		lifecycleScope.launch(Dispatchers.Main) { // not a default `Main.immediate` dispatcher
			val settings = get<AppSettings>()
			when {
				!settings.isSourcesSelected -> OnboardDialogFragment.showWelcome(supportFragmentManager)
				settings.newSources.isNotEmpty() -> NewSourcesDialogFragment.show(supportFragmentManager)
			}
			val isUpdateSupported = withContext(Dispatchers.Default) {
>>>>>>> 46f0d3ef
				TrackWorker.setup(applicationContext)
				SuggestionsWorker.setup(applicationContext)
			}
<<<<<<< HEAD
			requestNotificationsPermission()
			when {
				!settings.isSourcesSelected -> OnboardDialogFragment.showWelcome(supportFragmentManager)
				settings.newSources.isNotEmpty() -> NewSourcesDialogFragment.show(supportFragmentManager)
			}
=======
>>>>>>> 46f0d3ef
		}
	}

	private fun adjustFabVisibility(
		isResumeEnabled: Boolean = viewModel.isResumeEnabled.value == true,
		topFragment: Fragment? = navigationDelegate.primaryFragment,
		isSearchOpened: Boolean = isSearchOpened(),
	) {
		val fab = binding.fab
		if (
			isResumeEnabled &&
			!actionModeDelegate.isActionModeStarted &&
			!isSearchOpened &&
			topFragment is LibraryFragment
		) {
			if (fab?.isVisible == false) {
				fab.show()
			}
		} else {
			if (fab?.isVisible == true) {
				fab.hide()
			}
		}
	}

<<<<<<< HEAD
	private fun adjustSearchUI(isOpened: Boolean, animate: Boolean) {
		if (animate) {
			TransitionManager.beginDelayedTransition(binding.appbar)
		}
		val appBarScrollFlags = if (isOpened) {
			SCROLL_FLAG_NO_SCROLL
		} else {
			SCROLL_FLAG_SCROLL or SCROLL_FLAG_ENTER_ALWAYS or SCROLL_FLAG_SNAP
		}
		binding.toolbarCard.updateLayoutParams<AppBarLayout.LayoutParams> { scrollFlags = appBarScrollFlags }
		binding.insetsHolder.updateLayoutParams<AppBarLayout.LayoutParams> { scrollFlags = appBarScrollFlags }
		binding.toolbarCard.background = if (isOpened) {
			null
		} else {
			ContextCompat.getDrawable(this, R.drawable.toolbar_background)
		}
		val padding = if (isOpened) 0 else resources.getDimensionPixelOffset(R.dimen.margin_normal)
		binding.appbar.updatePadding(left = padding, right = padding)
		adjustFabVisibility(isSearchOpened = isOpened)
		supportActionBar?.setHomeAsUpIndicator(
			if (isOpened) materialR.drawable.abc_ic_ab_back_material else materialR.drawable.abc_ic_search_api_material,
=======
	private fun adjustDrawerLock(
		isSearchOpened: Boolean = isSearchOpened(),
	) {
		val drawer = drawer ?: return
		val isLocked = actionModeDelegate.isActionModeStarted || isSearchOpened
		drawer.setDrawerLockMode(
			if (isLocked) DrawerLayout.LOCK_MODE_LOCKED_CLOSED else DrawerLayout.LOCK_MODE_UNLOCKED,
>>>>>>> 46f0d3ef
		)
		showNav(!isOpened)
	}

	private fun requestNotificationsPermission() {
		if (
			Build.VERSION.SDK_INT >= Build.VERSION_CODES.TIRAMISU &&
			ContextCompat.checkSelfPermission(this, Manifest.permission.POST_NOTIFICATIONS) != PERMISSION_GRANTED
		) {
			ActivityCompat.requestPermissions(this, arrayOf(Manifest.permission.POST_NOTIFICATIONS), 1)
		}
	}

	private inner class VoiceInputCallback : ActivityResultCallback<String?> {

		override fun onActivityResult(result: String?) {
			if (result != null) {
				binding.searchView.query = result
			}
		}
	}
}<|MERGE_RESOLUTION|>--- conflicted
+++ resolved
@@ -14,16 +14,8 @@
 import androidx.core.app.ActivityOptionsCompat
 import androidx.core.content.ContextCompat
 import androidx.core.graphics.Insets
-<<<<<<< HEAD
 import androidx.core.util.size
 import androidx.core.view.*
-=======
-import androidx.core.view.ViewCompat
-import androidx.core.view.isVisible
-import androidx.core.view.updateLayoutParams
-import androidx.core.view.updatePadding
-import androidx.drawerlayout.widget.DrawerLayout
->>>>>>> 46f0d3ef
 import androidx.fragment.app.Fragment
 import androidx.fragment.app.FragmentTransaction
 import androidx.fragment.app.commit
@@ -87,31 +79,12 @@
 	override fun onCreate(savedInstanceState: Bundle?) {
 		super.onCreate(savedInstanceState)
 		setContentView(ActivityMainBinding.inflate(layoutInflater))
-<<<<<<< HEAD
 
 		if (bottomNav != null) {
 			ViewCompat.setOnApplyWindowInsetsListener(binding.root) { _, insets ->
 				if (insets.getInsets(WindowInsetsCompat.Type.navigationBars()).bottom > 0) {
 					val elevation = bottomNav?.elevation ?: 0f
 					window.setNavigationBarTransparentCompat(this@MainActivity, elevation)
-=======
-		navHeaderBinding = NavigationHeaderBinding.inflate(layoutInflater)
-		drawer = binding.root as? DrawerLayout
-		drawerToggle = drawer?.let {
-			ActionBarDrawerToggle(
-				this,
-				it,
-				binding.toolbar,
-				R.string.open_menu,
-				R.string.close_menu,
-			).apply {
-				setHomeAsUpIndicator(
-					ContextCompat.getDrawable(this@MainActivity, materialR.drawable.abc_ic_ab_back_material),
-				)
-				setToolbarNavigationClickListener {
-					binding.searchView.hideKeyboard()
-					onBackPressed()
->>>>>>> 46f0d3ef
 				}
 				insets
 			}
@@ -317,29 +290,16 @@
 	}
 
 	private fun onFirstStart() {
-<<<<<<< HEAD
-		lifecycleScope.launchWhenResumed {
-			withContext(Dispatchers.Default) {
-=======
 		lifecycleScope.launch(Dispatchers.Main) { // not a default `Main.immediate` dispatcher
-			val settings = get<AppSettings>()
 			when {
 				!settings.isSourcesSelected -> OnboardDialogFragment.showWelcome(supportFragmentManager)
 				settings.newSources.isNotEmpty() -> NewSourcesDialogFragment.show(supportFragmentManager)
 			}
-			val isUpdateSupported = withContext(Dispatchers.Default) {
->>>>>>> 46f0d3ef
+			withContext(Dispatchers.Default) {
 				TrackWorker.setup(applicationContext)
 				SuggestionsWorker.setup(applicationContext)
 			}
-<<<<<<< HEAD
 			requestNotificationsPermission()
-			when {
-				!settings.isSourcesSelected -> OnboardDialogFragment.showWelcome(supportFragmentManager)
-				settings.newSources.isNotEmpty() -> NewSourcesDialogFragment.show(supportFragmentManager)
-			}
-=======
->>>>>>> 46f0d3ef
 		}
 	}
 
@@ -365,7 +325,6 @@
 		}
 	}
 
-<<<<<<< HEAD
 	private fun adjustSearchUI(isOpened: Boolean, animate: Boolean) {
 		if (animate) {
 			TransitionManager.beginDelayedTransition(binding.appbar)
@@ -387,15 +346,6 @@
 		adjustFabVisibility(isSearchOpened = isOpened)
 		supportActionBar?.setHomeAsUpIndicator(
 			if (isOpened) materialR.drawable.abc_ic_ab_back_material else materialR.drawable.abc_ic_search_api_material,
-=======
-	private fun adjustDrawerLock(
-		isSearchOpened: Boolean = isSearchOpened(),
-	) {
-		val drawer = drawer ?: return
-		val isLocked = actionModeDelegate.isActionModeStarted || isSearchOpened
-		drawer.setDrawerLockMode(
-			if (isLocked) DrawerLayout.LOCK_MODE_LOCKED_CLOSED else DrawerLayout.LOCK_MODE_UNLOCKED,
->>>>>>> 46f0d3ef
 		)
 		showNav(!isOpened)
 	}
