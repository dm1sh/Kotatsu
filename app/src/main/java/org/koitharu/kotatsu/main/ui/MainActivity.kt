package org.koitharu.kotatsu.main.ui

import android.app.ActivityOptions
import android.content.res.Configuration
import android.os.Build
import android.os.Bundle
import android.view.MenuItem
import android.view.View
import android.view.ViewGroup.MarginLayoutParams
import androidx.appcompat.app.ActionBarDrawerToggle
import androidx.core.content.ContextCompat
import androidx.core.graphics.Insets
import androidx.core.view.GravityCompat
import androidx.core.view.ViewCompat
import androidx.core.view.updateLayoutParams
import androidx.core.view.updatePadding
import androidx.drawerlayout.widget.DrawerLayout
import androidx.fragment.app.Fragment
import androidx.fragment.app.FragmentTransaction
import androidx.fragment.app.commit
import androidx.lifecycle.lifecycleScope
import androidx.swiperefreshlayout.widget.CircularProgressDrawable
import com.google.android.material.appbar.AppBarLayout
import com.google.android.material.dialog.MaterialAlertDialogBuilder
import com.google.android.material.navigation.NavigationView
import com.google.android.material.snackbar.Snackbar
import kotlinx.coroutines.Dispatchers
import kotlinx.coroutines.launch
import kotlinx.coroutines.withContext
import org.koin.android.ext.android.get
import org.koin.androidx.viewmodel.ext.android.viewModel
import org.koitharu.kotatsu.R
import org.koitharu.kotatsu.base.ui.BaseActivity
import org.koitharu.kotatsu.core.model.Manga
import org.koitharu.kotatsu.core.model.MangaSource
import org.koitharu.kotatsu.core.model.MangaTag
import org.koitharu.kotatsu.core.prefs.AppSection
import org.koitharu.kotatsu.core.prefs.AppSettings
import org.koitharu.kotatsu.databinding.ActivityMainBinding
import org.koitharu.kotatsu.databinding.NavigationHeaderBinding
import org.koitharu.kotatsu.details.ui.DetailsActivity
import org.koitharu.kotatsu.favourites.ui.FavouritesContainerFragment
import org.koitharu.kotatsu.history.ui.HistoryListFragment
import org.koitharu.kotatsu.local.ui.LocalListFragment
import org.koitharu.kotatsu.reader.ui.ReaderActivity
import org.koitharu.kotatsu.remotelist.ui.RemoteListFragment
import org.koitharu.kotatsu.search.ui.MangaListActivity
import org.koitharu.kotatsu.search.ui.SearchActivity
import org.koitharu.kotatsu.search.ui.global.GlobalSearchActivity
import org.koitharu.kotatsu.search.ui.suggestion.SearchSuggestionFragment
import org.koitharu.kotatsu.search.ui.suggestion.SearchSuggestionListener
import org.koitharu.kotatsu.search.ui.suggestion.SearchSuggestionViewModel
import org.koitharu.kotatsu.settings.AppUpdateChecker
import org.koitharu.kotatsu.settings.SettingsActivity
import org.koitharu.kotatsu.settings.onboard.OnboardDialogFragment
import org.koitharu.kotatsu.suggestions.ui.SuggestionsFragment
import org.koitharu.kotatsu.suggestions.ui.SuggestionsWorker
import org.koitharu.kotatsu.tracker.ui.FeedFragment
import org.koitharu.kotatsu.tracker.work.TrackWorker
import org.koitharu.kotatsu.utils.ext.*

private const val TAG_PRIMARY = "primary"
private const val TAG_SEARCH = "search"

class MainActivity : BaseActivity<ActivityMainBinding>(),
	NavigationView.OnNavigationItemSelectedListener, AppBarOwner,
	View.OnClickListener, View.OnFocusChangeListener, SearchSuggestionListener {

	private val viewModel by viewModel<MainViewModel>()
	private val searchSuggestionViewModel by viewModel<SearchSuggestionViewModel>()

	private lateinit var navHeaderBinding: NavigationHeaderBinding
	private var drawerToggle: ActionBarDrawerToggle? = null
	private var drawer: DrawerLayout? = null

	override val appBar: AppBarLayout
		get() = binding.appbar

	override fun onCreate(savedInstanceState: Bundle?) {
		super.onCreate(savedInstanceState)
		setContentView(ActivityMainBinding.inflate(layoutInflater))
		navHeaderBinding = NavigationHeaderBinding.inflate(layoutInflater)
		drawer = binding.root as? DrawerLayout
		drawerToggle = drawer?.let {
			ActionBarDrawerToggle(
				this,
				it,
				binding.toolbar,
				R.string.open_menu,
				R.string.close_menu
			).apply {
				setHomeAsUpIndicator(ContextCompat.getDrawable(this@MainActivity, R.drawable.ic_arrow_back))
				setToolbarNavigationClickListener {
					binding.searchView.hideKeyboard()
					onBackPressed()
				}
				it.addDrawerListener(this)
				supportActionBar?.setDisplayHomeAsUpEnabled(true)
			}
		}

		with(binding.searchView) {
			onFocusChangeListener = this@MainActivity
			searchSuggestionListener = this@MainActivity
			if (drawer == null) {
				drawableStart = ContextCompat.getDrawable(context, R.drawable.ic_search)
			}
		}

		with(binding.navigationView) {
			ViewCompat.setOnApplyWindowInsetsListener(this, NavigationViewInsetsListener())
			addHeaderView(navHeaderBinding.root)
			setNavigationItemSelectedListener(this@MainActivity)
		}

		binding.fab.setOnClickListener(this@MainActivity)

		supportFragmentManager.findFragmentByTag(TAG_PRIMARY)?.let {
			if (it is HistoryListFragment) binding.fab.show() else binding.fab.hide()
		} ?: run {
			openDefaultSection()
		}
		if (savedInstanceState == null) {
			onFirstStart()
		}

		viewModel.onOpenReader.observe(this, this::onOpenReader)
		viewModel.onError.observe(this, this::onError)
		viewModel.isLoading.observe(this, this::onLoadingStateChanged)
		viewModel.remoteSources.observe(this, this::updateSideMenu)
		viewModel.isSuggestionsEnabled.observe(this, this::setSuggestionsEnabled)
	}

	override fun onRestoreInstanceState(savedInstanceState: Bundle) {
		super.onRestoreInstanceState(savedInstanceState)
		drawerToggle?.isDrawerIndicatorEnabled =
			drawer?.getDrawerLockMode(GravityCompat.START) == DrawerLayout.LOCK_MODE_UNLOCKED
	}

	override fun onPostCreate(savedInstanceState: Bundle?) {
		super.onPostCreate(savedInstanceState)
		drawerToggle?.syncState()
	}

	override fun onConfigurationChanged(newConfig: Configuration) {
		super.onConfigurationChanged(newConfig)
		drawerToggle?.onConfigurationChanged(newConfig)
	}

	override fun onBackPressed() {
		val fragment = supportFragmentManager.findFragmentByTag(TAG_SEARCH)
		binding.searchView.clearFocus()
		when {
			drawer?.isDrawerOpen(binding.navigationView) == true -> {
				drawer?.closeDrawer(binding.navigationView)
			}
			fragment != null -> supportFragmentManager.commit {
				remove(fragment)
				setTransition(FragmentTransaction.TRANSIT_FRAGMENT_FADE)
				runOnCommit { onSearchClosed() }
			}
			else -> super.onBackPressed()
		}
	}

	override fun onOptionsItemSelected(item: MenuItem): Boolean {
		return drawerToggle?.onOptionsItemSelected(item) == true || when (item.itemId) {
			else -> super.onOptionsItemSelected(item)
		}
	}

	override fun onClick(v: View) {
		when (v.id) {
			R.id.fab -> viewModel.openLastReader()
		}
	}

	override fun onNavigationItemSelected(item: MenuItem): Boolean {
		if (item.groupId == R.id.group_remote_sources) {
			val source = MangaSource.values().getOrNull(item.itemId) ?: return false
			setPrimaryFragment(RemoteListFragment.newInstance(source))
			searchSuggestionViewModel.onSourceChanged(source)
		} else {
			searchSuggestionViewModel.onSourceChanged(null)
			when (item.itemId) {
				R.id.nav_history -> {
					viewModel.defaultSection = AppSection.HISTORY
					setPrimaryFragment(HistoryListFragment.newInstance())
				}
				R.id.nav_favourites -> {
					viewModel.defaultSection = AppSection.FAVOURITES
					setPrimaryFragment(FavouritesContainerFragment.newInstance())
				}
				R.id.nav_local_storage -> {
					viewModel.defaultSection = AppSection.LOCAL
					setPrimaryFragment(LocalListFragment.newInstance())
				}
				R.id.nav_suggestions -> {
					viewModel.defaultSection = AppSection.SUGGESTIONS
					setPrimaryFragment(SuggestionsFragment.newInstance())
				}
				R.id.nav_feed -> {
					viewModel.defaultSection = AppSection.FEED
					setPrimaryFragment(FeedFragment.newInstance())
				}
				R.id.nav_action_settings -> {
					startActivity(SettingsActivity.newIntent(this))
					return true
				}
				else -> return false
			}
		}
		drawer?.closeDrawers()
		appBar.setExpanded(true)
		return true
	}

	override fun onWindowInsetsChanged(insets: Insets) {
		binding.fab.updateLayoutParams<MarginLayoutParams> {
			bottomMargin = insets.bottom + topMargin
		}
		binding.toolbarCard.updateLayoutParams<MarginLayoutParams> {
			topMargin = insets.top + bottomMargin
		}
		binding.root.updatePadding(
			left = insets.left,
			right = insets.right,
		)
		binding.container.updateLayoutParams<MarginLayoutParams> {
			topMargin = -(binding.appbar.measureHeight())
		}
	}

	override fun onFocusChange(v: View?, hasFocus: Boolean) {
		val fragment = supportFragmentManager.findFragmentByTag(TAG_SEARCH)
		if (v?.id == R.id.searchView && hasFocus) {
			if (fragment == null) {
				supportFragmentManager.commit {
					add(R.id.container, SearchSuggestionFragment.newInstance(), TAG_SEARCH)
					setTransition(FragmentTransaction.TRANSIT_FRAGMENT_FADE)
					runOnCommit { onSearchOpened() }
				}
			}
		}
	}

	override fun onMangaClick(manga: Manga) {
		startActivity(DetailsActivity.newIntent(this, manga))
	}

	override fun onQueryClick(query: String, submit: Boolean) {
		binding.searchView.query = query
		if (submit) {
			if (query.isNotEmpty()) {
				val source = searchSuggestionViewModel.getLocalSearchSource()
				if (source != null) {
					startActivity(SearchActivity.newIntent(this, source, query))
				} else {
					startActivity(GlobalSearchActivity.newIntent(this, query))
				}
				searchSuggestionViewModel.saveQuery(query)
			}
		}
	}

	override fun onTagClick(tag: MangaTag) {
		startActivity(
			MangaListActivity.newIntent(this, tag)
		)
	}

	override fun onQueryChanged(query: String) {
		searchSuggestionViewModel.onQueryChanged(query)
	}

	override fun onClearSearchHistory() {
		MaterialAlertDialogBuilder(this)
			.setTitle(R.string.clear_search_history)
			.setMessage(R.string.text_clear_search_history_prompt)
			.setNegativeButton(android.R.string.cancel, null)
			.setPositiveButton(R.string.clear) { _, _ ->
				searchSuggestionViewModel.clearSearchHistory()
			}.show()
	}

	private fun onOpenReader(manga: Manga) {
		val options = if (Build.VERSION.SDK_INT >= Build.VERSION_CODES.M) {
			ActivityOptions.makeClipRevealAnimation(
				binding.fab, 0, 0, binding.fab.measuredWidth, binding.fab.measuredHeight
			)
		} else {
			ActivityOptions.makeScaleUpAnimation(
				binding.fab, 0, 0, binding.fab.measuredWidth, binding.fab.measuredHeight
			)
		}
		startActivity(ReaderActivity.newIntent(this, manga, null), options?.toBundle())
	}

	private fun onError(e: Throwable) {
		Snackbar.make(binding.container, e.getDisplayMessage(resources), Snackbar.LENGTH_SHORT)
			.show()
	}

	private fun onLoadingStateChanged(isLoading: Boolean) {
		binding.fab.isEnabled = !isLoading
		if (isLoading) {
			binding.fab.setImageDrawable(CircularProgressDrawable(this).also {
				it.setColorSchemeColors(R.color.kotatsu_onPrimaryContainer)
				it.strokeWidth = resources.resolveDp(3.5f)
				it.start()
			})
		} else {
			binding.fab.setImageResource(R.drawable.ic_read_fill)
		}
	}

	private fun updateSideMenu(remoteSources: List<MangaSource>) {
		val submenu = binding.navigationView.menu.findItem(R.id.nav_remote_sources).subMenu
		submenu.removeGroup(R.id.group_remote_sources)
		remoteSources.forEachIndexed { index, source ->
			submenu.add(R.id.group_remote_sources, source.ordinal, index, source.title)
				.setIcon(R.drawable.ic_manga_source)
		}
		submenu.setGroupCheckable(R.id.group_remote_sources, true, true)
	}

	private fun setSuggestionsEnabled(isEnabled: Boolean) {
		val item = binding.navigationView.menu.findItem(R.id.nav_suggestions) ?: return
		if (!isEnabled && item.isChecked) {
			binding.navigationView.setCheckedItem(R.id.nav_history)
		}
		item.isVisible = isEnabled
	}

	private fun openDefaultSection() {
		when (viewModel.defaultSection) {
			AppSection.LOCAL -> {
				binding.navigationView.setCheckedItem(R.id.nav_local_storage)
				setPrimaryFragment(LocalListFragment.newInstance())
			}
			AppSection.FAVOURITES -> {
				binding.navigationView.setCheckedItem(R.id.nav_favourites)
				setPrimaryFragment(FavouritesContainerFragment.newInstance())
			}
			AppSection.HISTORY -> {
				binding.navigationView.setCheckedItem(R.id.nav_history)
				setPrimaryFragment(HistoryListFragment.newInstance())
			}
			AppSection.FEED -> {
				binding.navigationView.setCheckedItem(R.id.nav_feed)
				setPrimaryFragment(FeedFragment.newInstance())
			}
			AppSection.SUGGESTIONS -> {
				binding.navigationView.setCheckedItem(R.id.nav_suggestions)
				setPrimaryFragment(SuggestionsFragment.newInstance())
			}
		}
	}

	private fun setPrimaryFragment(fragment: Fragment) {
		supportFragmentManager.beginTransaction()
			.replace(R.id.container, fragment, TAG_PRIMARY)
			.commit()
		adjustFabVisibility(topFragment = fragment)
	}

	private fun onSearchOpened() {
<<<<<<< HEAD
		drawer?.setDrawerLockMode(DrawerLayout.LOCK_MODE_LOCKED_CLOSED)
		drawerToggle?.isDrawerIndicatorEnabled = false
	}

	private fun onSearchClosed() {
		drawer?.setDrawerLockMode(DrawerLayout.LOCK_MODE_UNLOCKED)
		drawerToggle?.isDrawerIndicatorEnabled = true
=======
		binding.drawer.setDrawerLockMode(DrawerLayout.LOCK_MODE_LOCKED_CLOSED)
		drawerToggle.isDrawerIndicatorEnabled = false
		adjustFabVisibility(isSearchOpened = true)
	}

	private fun onSearchClosed() {
		binding.drawer.setDrawerLockMode(DrawerLayout.LOCK_MODE_UNLOCKED)
		drawerToggle.isDrawerIndicatorEnabled = true
		adjustFabVisibility(isSearchOpened = false)
>>>>>>> 25d52c5a
	}

	private fun onFirstStart() {
		lifecycleScope.launch(Dispatchers.Default) {
			TrackWorker.setup(applicationContext)
			SuggestionsWorker.setup(applicationContext)
			AppUpdateChecker(this@MainActivity).checkIfNeeded()
			if (!get<AppSettings>().isSourcesSelected) {
				withContext(Dispatchers.Main) {
					OnboardDialogFragment.showWelcome(supportFragmentManager)
				}
			}
		}
	}

	private fun adjustFabVisibility(
		topFragment: Fragment? = supportFragmentManager.findFragmentByTag(TAG_PRIMARY),
		isSearchOpened: Boolean = supportFragmentManager.findFragmentByTag(TAG_SEARCH)?.isVisible == true,
	) {
		if (!isSearchOpened && topFragment is HistoryListFragment) binding.fab.show() else binding.fab.hide()
	}
}<|MERGE_RESOLUTION|>--- conflicted
+++ resolved
@@ -365,25 +365,15 @@
 	}
 
 	private fun onSearchOpened() {
-<<<<<<< HEAD
 		drawer?.setDrawerLockMode(DrawerLayout.LOCK_MODE_LOCKED_CLOSED)
 		drawerToggle?.isDrawerIndicatorEnabled = false
+		adjustFabVisibility(isSearchOpened = true)
 	}
 
 	private fun onSearchClosed() {
 		drawer?.setDrawerLockMode(DrawerLayout.LOCK_MODE_UNLOCKED)
 		drawerToggle?.isDrawerIndicatorEnabled = true
-=======
-		binding.drawer.setDrawerLockMode(DrawerLayout.LOCK_MODE_LOCKED_CLOSED)
-		drawerToggle.isDrawerIndicatorEnabled = false
-		adjustFabVisibility(isSearchOpened = true)
-	}
-
-	private fun onSearchClosed() {
-		binding.drawer.setDrawerLockMode(DrawerLayout.LOCK_MODE_UNLOCKED)
-		drawerToggle.isDrawerIndicatorEnabled = true
 		adjustFabVisibility(isSearchOpened = false)
->>>>>>> 25d52c5a
 	}
 
 	private fun onFirstStart() {
