--- conflicted
+++ resolved
@@ -105,35 +105,17 @@
 		viewModel.onError.observe(this, this::onError)
 		viewModel.isLoading.observe(this, this::onLoadingStateChanged)
 		viewModel.isResumeEnabled.observe(this, this::onResumeEnabledChanged)
-<<<<<<< HEAD
-=======
-		viewModel.remoteSources.observe(this, this::updateSideMenu)
-		viewModel.isSuggestionsEnabled.observe(this, this::setSuggestionsEnabled)
-		viewModel.isTrackerEnabled.observe(this, this::setTrackerEnabled)
 	}
 
 	override fun onRestoreInstanceState(savedInstanceState: Bundle) {
 		super.onRestoreInstanceState(savedInstanceState)
-		val isSearchOpened = isSearchOpened()
-		adjustDrawerLock(isSearchOpened)
-		if (isSearchOpened) {
+		if (isSearchOpened()) {
 			binding.toolbarCard.updateLayoutParams<AppBarLayout.LayoutParams> {
 				scrollFlags = SCROLL_FLAG_NO_SCROLL
 			}
 			binding.appbar.setBackgroundColor(getThemeColor(materialR.attr.colorSurfaceVariant))
 			binding.appbar.updatePadding(left = 0, right = 0)
 		}
-	}
-
-	override fun onPostCreate(savedInstanceState: Bundle?) {
-		super.onPostCreate(savedInstanceState)
-		drawerToggle?.syncState()
-	}
-
-	override fun onConfigurationChanged(newConfig: Configuration) {
-		super.onConfigurationChanged(newConfig)
-		drawerToggle?.onConfigurationChanged(newConfig)
->>>>>>> 5f06c4c3
 	}
 
 	override fun onBackPressed() {
@@ -293,10 +275,6 @@
 		}
 		binding.appbar.setBackgroundColor(getThemeColor(materialR.attr.colorSurfaceVariant))
 		binding.appbar.updatePadding(left = 0, right = 0)
-<<<<<<< HEAD
-=======
-		adjustDrawerLock(isSearchOpened = true)
->>>>>>> 5f06c4c3
 		adjustFabVisibility(isSearchOpened = true)
 		showBottomNav(false)
 	}
@@ -309,10 +287,6 @@
 		binding.appbar.background = null
 		val padding = resources.getDimensionPixelOffset(R.dimen.margin_normal)
 		binding.appbar.updatePadding(left = padding, right = padding)
-<<<<<<< HEAD
-=======
-		adjustDrawerLock(isSearchOpened = false)
->>>>>>> 5f06c4c3
 		adjustFabVisibility(isSearchOpened = false)
 		showBottomNav(true)
 	}
@@ -367,20 +341,6 @@
 		}
 	}
 
-<<<<<<< HEAD
-=======
-	private fun adjustDrawerLock(
-		isSearchOpened: Boolean = isSearchOpened(),
-	) {
-		val drawer = drawer ?: return
-		val isLocked = actionModeDelegate.isActionModeStarted || isSearchOpened
-		drawer.setDrawerLockMode(
-			if (isLocked) DrawerLayout.LOCK_MODE_LOCKED_CLOSED else DrawerLayout.LOCK_MODE_UNLOCKED
-		)
-		drawerToggle?.isDrawerIndicatorEnabled = !isLocked
-	}
-
->>>>>>> 5f06c4c3
 	private inner class VoiceInputCallback : ActivityResultCallback<String?> {
 
 		override fun onActivityResult(result: String?) {
