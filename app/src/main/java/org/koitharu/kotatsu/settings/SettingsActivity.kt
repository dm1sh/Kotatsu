--- conflicted
+++ resolved
@@ -121,11 +121,8 @@
 			Intent.ACTION_VIEW -> handleUri(intent.data) ?: return
 			ACTION_READER -> ReaderSettingsFragment()
 			ACTION_SUGGESTIONS -> SuggestionsSettingsFragment()
-<<<<<<< HEAD
 			ACTION_SHIKIMORI -> ShikimoriSettingsFragment()
-=======
 			ACTION_TRACKER -> TrackerSettingsFragment()
->>>>>>> ce97c8f7
 			ACTION_SOURCE -> SourceSettingsFragment.newInstance(
 				intent.getSerializableExtra(EXTRA_SOURCE) as? MangaSource ?: MangaSource.LOCAL
 			)
