package org.koitharu.kotatsu.settings

import android.content.Intent
import android.net.Uri
import android.os.Bundle
import android.view.View
import androidx.preference.Preference
import com.google.android.material.dialog.MaterialAlertDialogBuilder
import com.google.android.material.snackbar.Snackbar
import dagger.hilt.android.AndroidEntryPoint
import kotlinx.coroutines.CancellationException
import kotlinx.coroutines.launch
import org.koitharu.kotatsu.R
import org.koitharu.kotatsu.base.ui.BasePreferenceFragment
import org.koitharu.kotatsu.core.network.cookies.MutableCookieJar
import org.koitharu.kotatsu.core.os.ShortcutsUpdater
import org.koitharu.kotatsu.core.prefs.AppSettings
import org.koitharu.kotatsu.local.data.CacheDir
import org.koitharu.kotatsu.local.data.LocalStorageManager
import org.koitharu.kotatsu.scrobbling.anilist.data.AniListRepository
import org.koitharu.kotatsu.scrobbling.shikimori.data.ShikimoriRepository
import org.koitharu.kotatsu.search.domain.MangaSearchRepository
import org.koitharu.kotatsu.tracker.domain.TrackingRepository
import org.koitharu.kotatsu.utils.FileSize
import org.koitharu.kotatsu.utils.ext.getDisplayMessage
import org.koitharu.kotatsu.utils.ext.viewLifecycleScope
import javax.inject.Inject

@AndroidEntryPoint
class HistorySettingsFragment : BasePreferenceFragment(R.string.history_and_cache) {

	@Inject
	lateinit var trackerRepo: TrackingRepository

	@Inject
	lateinit var searchRepository: MangaSearchRepository

	@Inject
	lateinit var storageManager: LocalStorageManager

	@Inject
	lateinit var shikimoriRepository: ShikimoriRepository

	@Inject
<<<<<<< HEAD
	lateinit var aniListRepository: AniListRepository

	@Inject
	lateinit var cookieJar: AndroidCookieJar
=======
	lateinit var cookieJar: MutableCookieJar
>>>>>>> 3f538d9b

	@Inject
	lateinit var shortcutsUpdater: ShortcutsUpdater

	override fun onCreatePreferences(savedInstanceState: Bundle?, rootKey: String?) {
		addPreferencesFromResource(R.xml.pref_history)
		findPreference<Preference>(AppSettings.KEY_SHORTCUTS)?.isVisible =
			shortcutsUpdater.isDynamicShortcutsAvailable()
	}

	override fun onViewCreated(view: View, savedInstanceState: Bundle?) {
		super.onViewCreated(view, savedInstanceState)
		findPreference<Preference>(AppSettings.KEY_PAGES_CACHE_CLEAR)?.bindSummaryToCacheSize(CacheDir.PAGES)
		findPreference<Preference>(AppSettings.KEY_THUMBS_CACHE_CLEAR)?.bindSummaryToCacheSize(CacheDir.THUMBS)
		findPreference<Preference>(AppSettings.KEY_SEARCH_HISTORY_CLEAR)?.let { pref ->
			viewLifecycleScope.launchWhenResumed {
				val items = searchRepository.getSearchHistoryCount()
				pref.summary =
					pref.context.resources.getQuantityString(R.plurals.items, items, items)
			}
		}
		findPreference<Preference>(AppSettings.KEY_UPDATES_FEED_CLEAR)?.let { pref ->
			viewLifecycleScope.launchWhenResumed {
				val items = trackerRepo.getLogsCount()
				pref.summary =
					pref.context.resources.getQuantityString(R.plurals.items, items, items)
			}
		}
	}

	override fun onResume() {
		super.onResume()
		bindShikimoriSummary()
		bindAniListSummary()
	}

	override fun onPreferenceTreeClick(preference: Preference): Boolean {
		return when (preference.key) {
			AppSettings.KEY_PAGES_CACHE_CLEAR -> {
				clearCache(preference, CacheDir.PAGES)
				true
			}

			AppSettings.KEY_THUMBS_CACHE_CLEAR -> {
				clearCache(preference, CacheDir.THUMBS)
				true
			}

			AppSettings.KEY_COOKIES_CLEAR -> {
				clearCookies()
				true
			}

			AppSettings.KEY_SEARCH_HISTORY_CLEAR -> {
				clearSearchHistory(preference)
				true
			}

			AppSettings.KEY_UPDATES_FEED_CLEAR -> {
				viewLifecycleScope.launch {
					trackerRepo.clearLogs()
					preference.summary = preference.context.resources
						.getQuantityString(R.plurals.items, 0, 0)
					Snackbar.make(
						view ?: return@launch,
						R.string.updates_feed_cleared,
						Snackbar.LENGTH_SHORT,
					).show()
				}
				true
			}

			AppSettings.KEY_SHIKIMORI -> {
				if (!shikimoriRepository.isAuthorized) {
					launchShikimoriAuth()
					true
				} else {
					super.onPreferenceTreeClick(preference)
				}
			}

			AppSettings.KEY_ANILIST -> {
				if (!aniListRepository.isAuthorized) {
					launchAniListAuth()
					true
				} else {
					super.onPreferenceTreeClick(preference)
				}
			}

			else -> super.onPreferenceTreeClick(preference)
		}
	}

	private fun clearCache(preference: Preference, cache: CacheDir) {
		val ctx = preference.context.applicationContext
		viewLifecycleScope.launch {
			try {
				preference.isEnabled = false
				storageManager.clearCache(cache)
				val size = storageManager.computeCacheSize(cache)
				preference.summary = FileSize.BYTES.format(ctx, size)
			} catch (e: CancellationException) {
				throw e
			} catch (e: Exception) {
				preference.summary = e.getDisplayMessage(ctx.resources)
			} finally {
				preference.isEnabled = true
			}
		}
	}

	private fun Preference.bindSummaryToCacheSize(dir: CacheDir) = viewLifecycleScope.launch {
		val size = storageManager.computeCacheSize(dir)
		summary = FileSize.BYTES.format(context, size)
	}

	private fun clearSearchHistory(preference: Preference) {
		MaterialAlertDialogBuilder(context ?: return)
			.setTitle(R.string.clear_search_history)
			.setMessage(R.string.text_clear_search_history_prompt)
			.setNegativeButton(android.R.string.cancel, null)
			.setPositiveButton(R.string.clear) { _, _ ->
				viewLifecycleScope.launch {
					searchRepository.clearSearchHistory()
					preference.summary = preference.context.resources
						.getQuantityString(R.plurals.items, 0, 0)
					Snackbar.make(
						view ?: return@launch,
						R.string.search_history_cleared,
						Snackbar.LENGTH_SHORT,
					).show()
				}
			}.show()
	}

	private fun clearCookies() {
		MaterialAlertDialogBuilder(context ?: return)
			.setTitle(R.string.clear_cookies)
			.setMessage(R.string.text_clear_cookies_prompt)
			.setNegativeButton(android.R.string.cancel, null)
			.setPositiveButton(R.string.clear) { _, _ ->
				viewLifecycleScope.launch {
					cookieJar.clear()
					Snackbar.make(
						listView ?: return@launch,
						R.string.cookies_cleared,
						Snackbar.LENGTH_SHORT,
					).show()
				}
			}.show()
	}

	private fun bindShikimoriSummary() {
		findPreference<Preference>(AppSettings.KEY_SHIKIMORI)?.summary = if (shikimoriRepository.isAuthorized) {
			getString(R.string.logged_in_as, shikimoriRepository.cachedUser?.nickname)
		} else {
			getString(R.string.disabled)
		}
	}

	private fun bindAniListSummary() {
		findPreference<Preference>(AppSettings.KEY_ANILIST)?.summary = if (aniListRepository.isAuthorized) {
			getString(R.string.logged_in_as, aniListRepository.cachedUser?.nickname)
		} else {
			getString(R.string.disabled)
		}
	}

	private fun launchShikimoriAuth() {
		runCatching {
			val intent = Intent(Intent.ACTION_VIEW)
			intent.data = Uri.parse(shikimoriRepository.oauthUrl)
			startActivity(intent)
		}.onFailure {
			Snackbar.make(listView, it.getDisplayMessage(resources), Snackbar.LENGTH_LONG).show()
		}
	}

	private fun launchAniListAuth() {
		runCatching {
			val intent = Intent(Intent.ACTION_VIEW)
			intent.data = Uri.parse(aniListRepository.oauthUrl)
			startActivity(intent)
		}.onFailure {
			Snackbar.make(listView, it.getDisplayMessage(resources), Snackbar.LENGTH_LONG).show()
		}
	}
}<|MERGE_RESOLUTION|>--- conflicted
+++ resolved
@@ -42,14 +42,10 @@
 	lateinit var shikimoriRepository: ShikimoriRepository
 
 	@Inject
-<<<<<<< HEAD
 	lateinit var aniListRepository: AniListRepository
 
 	@Inject
-	lateinit var cookieJar: AndroidCookieJar
-=======
 	lateinit var cookieJar: MutableCookieJar
->>>>>>> 3f538d9b
 
 	@Inject
 	lateinit var shortcutsUpdater: ShortcutsUpdater
