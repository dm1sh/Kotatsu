package org.koitharu.kotatsu.settings

import android.content.Intent
import android.net.Uri
import android.os.Bundle
import android.view.View
import androidx.preference.Preference
import com.google.android.material.dialog.MaterialAlertDialogBuilder
import com.google.android.material.snackbar.Snackbar
import dagger.hilt.android.AndroidEntryPoint
import kotlinx.coroutines.CancellationException
import kotlinx.coroutines.launch
import org.koitharu.kotatsu.R
import org.koitharu.kotatsu.base.ui.BasePreferenceFragment
import org.koitharu.kotatsu.core.network.cookies.MutableCookieJar
import org.koitharu.kotatsu.core.os.ShortcutsUpdater
import org.koitharu.kotatsu.core.prefs.AppSettings
import org.koitharu.kotatsu.local.data.CacheDir
import org.koitharu.kotatsu.local.data.LocalStorageManager
import org.koitharu.kotatsu.scrobbling.mal.data.MALRepository
import org.koitharu.kotatsu.scrobbling.shikimori.data.ShikimoriRepository
import org.koitharu.kotatsu.search.domain.MangaSearchRepository
import org.koitharu.kotatsu.tracker.domain.TrackingRepository
import org.koitharu.kotatsu.utils.FileSize
import org.koitharu.kotatsu.utils.ext.getDisplayMessage
import org.koitharu.kotatsu.utils.ext.viewLifecycleScope
import javax.inject.Inject

@AndroidEntryPoint
class HistorySettingsFragment : BasePreferenceFragment(R.string.history_and_cache) {

	@Inject
	lateinit var trackerRepo: TrackingRepository

	@Inject
	lateinit var searchRepository: MangaSearchRepository

	@Inject
	lateinit var storageManager: LocalStorageManager

	@Inject
	lateinit var shikimoriRepository: ShikimoriRepository

	@Inject
<<<<<<< HEAD
	lateinit var malRepository: MALRepository

	@Inject
	lateinit var cookieJar: AndroidCookieJar
=======
	lateinit var cookieJar: MutableCookieJar
>>>>>>> 738299e8

	@Inject
	lateinit var shortcutsUpdater: ShortcutsUpdater

	override fun onCreatePreferences(savedInstanceState: Bundle?, rootKey: String?) {
		addPreferencesFromResource(R.xml.pref_history)
		findPreference<Preference>(AppSettings.KEY_SHORTCUTS)?.isVisible =
			shortcutsUpdater.isDynamicShortcutsAvailable()
	}

	override fun onViewCreated(view: View, savedInstanceState: Bundle?) {
		super.onViewCreated(view, savedInstanceState)
		findPreference<Preference>(AppSettings.KEY_PAGES_CACHE_CLEAR)?.bindSummaryToCacheSize(CacheDir.PAGES)
		findPreference<Preference>(AppSettings.KEY_THUMBS_CACHE_CLEAR)?.bindSummaryToCacheSize(CacheDir.THUMBS)
		findPreference<Preference>(AppSettings.KEY_SEARCH_HISTORY_CLEAR)?.let { pref ->
			viewLifecycleScope.launchWhenResumed {
				val items = searchRepository.getSearchHistoryCount()
				pref.summary =
					pref.context.resources.getQuantityString(R.plurals.items, items, items)
			}
		}
		findPreference<Preference>(AppSettings.KEY_UPDATES_FEED_CLEAR)?.let { pref ->
			viewLifecycleScope.launchWhenResumed {
				val items = trackerRepo.getLogsCount()
				pref.summary =
					pref.context.resources.getQuantityString(R.plurals.items, items, items)
			}
		}
	}

	override fun onResume() {
		super.onResume()
		bindShikimoriSummary()
		bindMALSummary()
	}

	override fun onPreferenceTreeClick(preference: Preference): Boolean {
		return when (preference.key) {
			AppSettings.KEY_PAGES_CACHE_CLEAR -> {
				clearCache(preference, CacheDir.PAGES)
				true
			}

			AppSettings.KEY_THUMBS_CACHE_CLEAR -> {
				clearCache(preference, CacheDir.THUMBS)
				true
			}

			AppSettings.KEY_COOKIES_CLEAR -> {
				clearCookies()
				true
			}

			AppSettings.KEY_SEARCH_HISTORY_CLEAR -> {
				clearSearchHistory(preference)
				true
			}

			AppSettings.KEY_UPDATES_FEED_CLEAR -> {
				viewLifecycleScope.launch {
					trackerRepo.clearLogs()
					preference.summary = preference.context.resources
						.getQuantityString(R.plurals.items, 0, 0)
					Snackbar.make(
						view ?: return@launch,
						R.string.updates_feed_cleared,
						Snackbar.LENGTH_SHORT,
					).show()
				}
				true
			}

			AppSettings.KEY_SHIKIMORI -> {
				if (!shikimoriRepository.isAuthorized) {
					launchShikimoriAuth()
					true
				} else {
					super.onPreferenceTreeClick(preference)
				}
			}

			AppSettings.KEY_MAL -> {
				if (!malRepository.isAuthorized) {
					launchMALAuth()
					true
				} else {
					super.onPreferenceTreeClick(preference)
				}
			}

			else -> super.onPreferenceTreeClick(preference)
		}
	}

	private fun clearCache(preference: Preference, cache: CacheDir) {
		val ctx = preference.context.applicationContext
		viewLifecycleScope.launch {
			try {
				preference.isEnabled = false
				storageManager.clearCache(cache)
				val size = storageManager.computeCacheSize(cache)
				preference.summary = FileSize.BYTES.format(ctx, size)
			} catch (e: CancellationException) {
				throw e
			} catch (e: Exception) {
				preference.summary = e.getDisplayMessage(ctx.resources)
			} finally {
				preference.isEnabled = true
			}
		}
	}

	private fun Preference.bindSummaryToCacheSize(dir: CacheDir) = viewLifecycleScope.launch {
		val size = storageManager.computeCacheSize(dir)
		summary = FileSize.BYTES.format(context, size)
	}

	private fun clearSearchHistory(preference: Preference) {
		MaterialAlertDialogBuilder(context ?: return)
			.setTitle(R.string.clear_search_history)
			.setMessage(R.string.text_clear_search_history_prompt)
			.setNegativeButton(android.R.string.cancel, null)
			.setPositiveButton(R.string.clear) { _, _ ->
				viewLifecycleScope.launch {
					searchRepository.clearSearchHistory()
					preference.summary = preference.context.resources
						.getQuantityString(R.plurals.items, 0, 0)
					Snackbar.make(
						view ?: return@launch,
						R.string.search_history_cleared,
						Snackbar.LENGTH_SHORT,
					).show()
				}
			}.show()
	}

	private fun clearCookies() {
		MaterialAlertDialogBuilder(context ?: return)
			.setTitle(R.string.clear_cookies)
			.setMessage(R.string.text_clear_cookies_prompt)
			.setNegativeButton(android.R.string.cancel, null)
			.setPositiveButton(R.string.clear) { _, _ ->
				viewLifecycleScope.launch {
					cookieJar.clear()
					Snackbar.make(
						listView ?: return@launch,
						R.string.cookies_cleared,
						Snackbar.LENGTH_SHORT,
					).show()
				}
			}.show()
	}

	private fun bindShikimoriSummary() {
		findPreference<Preference>(AppSettings.KEY_SHIKIMORI)?.summary = if (shikimoriRepository.isAuthorized) {
			getString(R.string.logged_in_as, shikimoriRepository.getCachedUser()?.nickname)
		} else {
			getString(R.string.disabled)
		}
	}

	private fun launchShikimoriAuth() {
		runCatching {
			val intent = Intent(Intent.ACTION_VIEW)
			intent.data = Uri.parse(shikimoriRepository.oauthUrl)
			startActivity(intent)
		}.onFailure {
			Snackbar.make(listView, it.getDisplayMessage(resources), Snackbar.LENGTH_LONG).show()
		}
	}

	private fun bindMALSummary() {
		findPreference<Preference>(AppSettings.KEY_MAL)?.summary = if (malRepository.isAuthorized) {
			getString(R.string.logged_in_as, malRepository.getCachedUser()?.nickname)
		} else {
			getString(R.string.disabled)
		}
	}

	private fun launchMALAuth() {
		runCatching {
			val intent = Intent(Intent.ACTION_VIEW)
			intent.data = Uri.parse(malRepository.oauthUrl)
			startActivity(intent)
		}.onFailure {
			Snackbar.make(listView, it.getDisplayMessage(resources), Snackbar.LENGTH_LONG).show()
		}
	}
}<|MERGE_RESOLUTION|>--- conflicted
+++ resolved
@@ -42,14 +42,10 @@
 	lateinit var shikimoriRepository: ShikimoriRepository
 
 	@Inject
-<<<<<<< HEAD
 	lateinit var malRepository: MALRepository
 
 	@Inject
-	lateinit var cookieJar: AndroidCookieJar
-=======
 	lateinit var cookieJar: MutableCookieJar
->>>>>>> 738299e8
 
 	@Inject
 	lateinit var shortcutsUpdater: ShortcutsUpdater
