package org.koitharu.kotatsu.favourites.domain

import androidx.room.withTransaction
import kotlinx.coroutines.flow.*
import org.koitharu.kotatsu.base.domain.ReversibleHandle
import org.koitharu.kotatsu.core.db.MangaDatabase
import org.koitharu.kotatsu.core.db.entity.*
import org.koitharu.kotatsu.core.model.FavouriteCategory
import org.koitharu.kotatsu.favourites.data.FavouriteCategoryEntity
import org.koitharu.kotatsu.favourites.data.FavouriteEntity
import org.koitharu.kotatsu.favourites.data.FavouriteManga
import org.koitharu.kotatsu.favourites.data.toFavouriteCategory
import org.koitharu.kotatsu.parsers.model.Manga
import org.koitharu.kotatsu.parsers.model.SortOrder
import org.koitharu.kotatsu.tracker.work.TrackerNotificationChannels
import org.koitharu.kotatsu.utils.ext.mapItems

class FavouritesRepository(
	private val db: MangaDatabase,
	private val channels: TrackerNotificationChannels,
) {

	suspend fun getAllManga(): List<Manga> {
		val entities = db.favouritesDao.findAll()
		return entities.map { it.manga.toManga(it.tags.toMangaTags()) }
	}

	fun observeAll(order: SortOrder): Flow<List<Manga>> {
		return db.favouritesDao.observeAll(order)
			.mapItems { it.manga.toManga(it.tags.toMangaTags()) }
	}

	suspend fun getManga(categoryId: Long): List<Manga> {
		val entities = db.favouritesDao.findAll(categoryId)
		return entities.map { it.manga.toManga(it.tags.toMangaTags()) }
	}

	fun observeAll(categoryId: Long, order: SortOrder): Flow<List<Manga>> {
		return db.favouritesDao.observeAll(categoryId, order)
			.mapItems { it.manga.toManga(it.tags.toMangaTags()) }
	}

	fun observeAll(categoryId: Long): Flow<List<Manga>> {
		return observeOrder(categoryId)
			.flatMapLatest { order -> observeAll(categoryId, order) }
	}

	fun observeCategories(): Flow<List<FavouriteCategory>> {
		return db.favouriteCategoriesDao.observeAll().mapItems {
			it.toFavouriteCategory()
		}.distinctUntilChanged()
	}

	fun observeCategoriesWithDetails(): Flow<Map<FavouriteCategory, List<String>>> {
		return db.favouriteCategoriesDao.observeAllWithDetails()
			.map {
				it.mapKeys { (k, _) -> k.toFavouriteCategory() }
			}
	}

	fun observeCategory(id: Long): Flow<FavouriteCategory?> {
		return db.favouriteCategoriesDao.observe(id)
			.map { it?.toFavouriteCategory() }
	}

	fun observeCategoriesIds(mangaId: Long): Flow<Set<Long>> {
		return db.favouritesDao.observeIds(mangaId).map { it.toSet() }
	}

	suspend fun getCategory(id: Long): FavouriteCategory {
		return db.favouriteCategoriesDao.find(id.toInt()).toFavouriteCategory()
	}

	suspend fun createCategory(title: String, sortOrder: SortOrder, isTrackerEnabled: Boolean): FavouriteCategory {
		val entity = FavouriteCategoryEntity(
			title = title,
			createdAt = System.currentTimeMillis(),
			sortKey = db.favouriteCategoriesDao.getNextSortKey(),
			categoryId = 0,
			order = sortOrder.name,
			track = isTrackerEnabled,
<<<<<<< HEAD
			deletedAt = 0L,
=======
			isVisibleInLibrary = true,
>>>>>>> 39630990
		)
		val id = db.favouriteCategoriesDao.insert(entity)
		val category = entity.toFavouriteCategory(id)
		channels.createChannel(category)
		return category
	}

	suspend fun updateCategory(id: Long, title: String, sortOrder: SortOrder, isTrackerEnabled: Boolean) {
		db.favouriteCategoriesDao.update(id, title, sortOrder.name, isTrackerEnabled)
	}

<<<<<<< HEAD
=======
	suspend fun updateCategory(id: Long, isVisibleInLibrary: Boolean) {
		db.favouriteCategoriesDao.updateLibVisibility(id, isVisibleInLibrary)
	}

	suspend fun addCategory(title: String): FavouriteCategory {
		val entity = FavouriteCategoryEntity(
			title = title,
			createdAt = System.currentTimeMillis(),
			sortKey = db.favouriteCategoriesDao.getNextSortKey(),
			categoryId = 0,
			order = SortOrder.NEWEST.name,
			track = true,
			isVisibleInLibrary = true,
		)
		val id = db.favouriteCategoriesDao.insert(entity)
		val category = entity.toFavouriteCategory(id)
		channels.createChannel(category)
		return category
	}

	suspend fun renameCategory(id: Long, title: String) {
		db.favouriteCategoriesDao.updateTitle(id, title)
		channels.renameChannel(id, title)
	}

>>>>>>> 39630990
	suspend fun removeCategory(id: Long) {
		db.favouriteCategoriesDao.delete(id)
		channels.deleteChannel(id)
	}

	suspend fun removeCategories(ids: Collection<Long>) {
		db.withTransaction {
			for (id in ids) {
				removeCategory(id)
			}
		}
	}

	suspend fun setCategoryOrder(id: Long, order: SortOrder) {
		db.favouriteCategoriesDao.updateOrder(id, order.name)
	}

	suspend fun reorderCategories(orderedIds: List<Long>) {
		val dao = db.favouriteCategoriesDao
		db.withTransaction {
			for ((i, id) in orderedIds.withIndex()) {
				dao.updateSortKey(id, i)
			}
		}
	}

	suspend fun addToCategory(categoryId: Long, mangas: Collection<Manga>) {
		db.withTransaction {
			for (manga in mangas) {
				val tags = manga.tags.toEntities()
				db.tagsDao.upsert(tags)
				db.mangaDao.upsert(manga.toEntity(), tags)
				val entity = FavouriteEntity(
					mangaId = manga.id,
					categoryId = categoryId,
					createdAt = System.currentTimeMillis(),
<<<<<<< HEAD
					deletedAt = 0L,
=======
					sortKey = 0,
>>>>>>> 39630990
				)
				db.favouritesDao.insert(entity)
			}
		}
	}

	suspend fun removeFromFavourites(ids: Collection<Long>): ReversibleHandle {
		db.withTransaction {
			for (id in ids) {
				db.favouritesDao.delete(id)
			}
		}
		return ReversibleHandle { recoverToFavourites(ids) }
	}

	suspend fun removeFromCategory(categoryId: Long, ids: Collection<Long>): ReversibleHandle {
		db.withTransaction {
			for (id in ids) {
				db.favouritesDao.delete(categoryId, id)
			}
		}
		return ReversibleHandle { recoverToCategory(categoryId, ids) }
	}

	private fun observeOrder(categoryId: Long): Flow<SortOrder> {
		return db.favouriteCategoriesDao.observe(categoryId)
			.filterNotNull()
			.map { x -> SortOrder(x.order, SortOrder.NEWEST) }
			.distinctUntilChanged()
	}

	private suspend fun recoverToFavourites(ids: Collection<Long>) {
		db.withTransaction {
			for (id in ids) {
				db.favouritesDao.recover(id)
			}
		}
	}

	private suspend fun recoverToCategory(categoryId: Long, ids: Collection<Long>) {
		db.withTransaction {
			for (id in ids) {
				db.favouritesDao.recover(categoryId, id)
			}
		}
	}
}<|MERGE_RESOLUTION|>--- conflicted
+++ resolved
@@ -8,7 +8,6 @@
 import org.koitharu.kotatsu.core.model.FavouriteCategory
 import org.koitharu.kotatsu.favourites.data.FavouriteCategoryEntity
 import org.koitharu.kotatsu.favourites.data.FavouriteEntity
-import org.koitharu.kotatsu.favourites.data.FavouriteManga
 import org.koitharu.kotatsu.favourites.data.toFavouriteCategory
 import org.koitharu.kotatsu.parsers.model.Manga
 import org.koitharu.kotatsu.parsers.model.SortOrder
@@ -79,11 +78,8 @@
 			categoryId = 0,
 			order = sortOrder.name,
 			track = isTrackerEnabled,
-<<<<<<< HEAD
 			deletedAt = 0L,
-=======
 			isVisibleInLibrary = true,
->>>>>>> 39630990
 		)
 		val id = db.favouriteCategoriesDao.insert(entity)
 		val category = entity.toFavouriteCategory(id)
@@ -95,34 +91,10 @@
 		db.favouriteCategoriesDao.update(id, title, sortOrder.name, isTrackerEnabled)
 	}
 
-<<<<<<< HEAD
-=======
 	suspend fun updateCategory(id: Long, isVisibleInLibrary: Boolean) {
 		db.favouriteCategoriesDao.updateLibVisibility(id, isVisibleInLibrary)
 	}
 
-	suspend fun addCategory(title: String): FavouriteCategory {
-		val entity = FavouriteCategoryEntity(
-			title = title,
-			createdAt = System.currentTimeMillis(),
-			sortKey = db.favouriteCategoriesDao.getNextSortKey(),
-			categoryId = 0,
-			order = SortOrder.NEWEST.name,
-			track = true,
-			isVisibleInLibrary = true,
-		)
-		val id = db.favouriteCategoriesDao.insert(entity)
-		val category = entity.toFavouriteCategory(id)
-		channels.createChannel(category)
-		return category
-	}
-
-	suspend fun renameCategory(id: Long, title: String) {
-		db.favouriteCategoriesDao.updateTitle(id, title)
-		channels.renameChannel(id, title)
-	}
-
->>>>>>> 39630990
 	suspend fun removeCategory(id: Long) {
 		db.favouriteCategoriesDao.delete(id)
 		channels.deleteChannel(id)
@@ -159,11 +131,8 @@
 					mangaId = manga.id,
 					categoryId = categoryId,
 					createdAt = System.currentTimeMillis(),
-<<<<<<< HEAD
+					sortKey = 0,
 					deletedAt = 0L,
-=======
-					sortKey = 0,
->>>>>>> 39630990
 				)
 				db.favouritesDao.insert(entity)
 			}
