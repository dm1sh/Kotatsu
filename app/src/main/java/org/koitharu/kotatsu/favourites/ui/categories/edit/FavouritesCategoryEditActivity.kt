--- conflicted
+++ resolved
@@ -115,17 +115,8 @@
 	}
 
 	private fun initSortSpinner() {
-<<<<<<< HEAD
-		val entries = FavouriteCategoriesActivity.SORT_ORDERS.map { getString(it.titleRes) }
-=======
-<<<<<<< Updated upstream
-		val entries = CategoriesActivity.SORT_ORDERS.map { getString(it.titleRes) }
->>>>>>> ce3a6681
-		val adapter = ArrayAdapter(this, android.R.layout.simple_spinner_dropdown_item, entries)
-=======
 		val entries = FavouriteCategoriesActivity.SORT_ORDERS.map { getString(it.titleRes) }
 		val adapter = SortAdapter(this, entries)
->>>>>>> Stashed changes
 		binding.editSort.setAdapter(adapter)
 		binding.editSort.onItemClickListener = this
 	}
