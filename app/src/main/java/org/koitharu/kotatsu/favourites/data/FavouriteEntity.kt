package org.koitharu.kotatsu.favourites.data

import androidx.room.ColumnInfo
import androidx.room.Entity
import androidx.room.ForeignKey
import org.koitharu.kotatsu.core.db.TABLE_FAVOURITES
import org.koitharu.kotatsu.core.db.entity.MangaEntity

@Entity(
	tableName = TABLE_FAVOURITES,
	primaryKeys = ["manga_id", "category_id"],
	foreignKeys = [
		ForeignKey(
			entity = MangaEntity::class,
			parentColumns = ["manga_id"],
			childColumns = ["manga_id"],
			onDelete = ForeignKey.CASCADE
		),
		ForeignKey(
			entity = FavouriteCategoryEntity::class,
			parentColumns = ["category_id"],
			childColumns = ["category_id"],
			onDelete = ForeignKey.CASCADE
		)
	]
)
data class FavouriteEntity(
	@ColumnInfo(name = "manga_id", index = true) val mangaId: Long,
	@ColumnInfo(name = "category_id", index = true) val categoryId: Long,
<<<<<<< HEAD
	@ColumnInfo(name = "created_at") val createdAt: Long,
	@ColumnInfo(name = "deleted_at") val deletedAt: Long,
=======
	@ColumnInfo(name = "sort_key") val sortKey: Int,
	@ColumnInfo(name = "created_at") val createdAt: Long,
>>>>>>> 39630990
)<|MERGE_RESOLUTION|>--- conflicted
+++ resolved
@@ -27,11 +27,7 @@
 data class FavouriteEntity(
 	@ColumnInfo(name = "manga_id", index = true) val mangaId: Long,
 	@ColumnInfo(name = "category_id", index = true) val categoryId: Long,
-<<<<<<< HEAD
+	@ColumnInfo(name = "sort_key") val sortKey: Int,
 	@ColumnInfo(name = "created_at") val createdAt: Long,
 	@ColumnInfo(name = "deleted_at") val deletedAt: Long,
-=======
-	@ColumnInfo(name = "sort_key") val sortKey: Int,
-	@ColumnInfo(name = "created_at") val createdAt: Long,
->>>>>>> 39630990
 )