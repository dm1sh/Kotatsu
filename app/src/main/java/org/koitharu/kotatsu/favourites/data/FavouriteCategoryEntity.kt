--- conflicted
+++ resolved
@@ -6,11 +6,7 @@
 import org.koitharu.kotatsu.core.db.TABLE_FAVOURITE_CATEGORIES
 
 @Entity(tableName = TABLE_FAVOURITE_CATEGORIES)
-<<<<<<< HEAD
-class FavouriteCategoryEntity(
-=======
 data class FavouriteCategoryEntity(
->>>>>>> 39630990
 	@PrimaryKey(autoGenerate = true)
 	@ColumnInfo(name = "category_id") val categoryId: Int,
 	@ColumnInfo(name = "created_at") val createdAt: Long,
@@ -18,11 +14,8 @@
 	@ColumnInfo(name = "title") val title: String,
 	@ColumnInfo(name = "order") val order: String,
 	@ColumnInfo(name = "track") val track: Boolean,
-<<<<<<< HEAD
+	@ColumnInfo(name = "show_in_lib") val isVisibleInLibrary: Boolean,
 	@ColumnInfo(name = "deleted_at") val deletedAt: Long,
-)
-=======
-	@ColumnInfo(name = "show_in_lib") val isVisibleInLibrary: Boolean,
 ) {
 
 	override fun equals(other: Any?): Boolean {
@@ -52,5 +45,4 @@
 		result = 31 * result + isVisibleInLibrary.hashCode()
 		return result
 	}
-}
->>>>>>> 39630990
+}