package org.koitharu.kotatsu.favourites.data

import androidx.room.*
import kotlinx.coroutines.flow.Flow

@Dao
abstract class FavouriteCategoriesDao {

	@Query("SELECT * FROM favourite_categories WHERE category_id = :id AND deleted_at = 0")
	abstract suspend fun find(id: Int): FavouriteCategoryEntity

	@Query("SELECT * FROM favourite_categories WHERE deleted_at = 0 ORDER BY sort_key")
	abstract suspend fun findAll(): List<FavouriteCategoryEntity>

	@Query("SELECT * FROM favourite_categories WHERE deleted_at = 0 ORDER BY sort_key")
	abstract fun observeAll(): Flow<List<FavouriteCategoryEntity>>

<<<<<<< HEAD
	@Query("SELECT * FROM favourite_categories WHERE category_id = :id AND deleted_at = 0")
=======
	@MapInfo(valueColumn = "cover")
	@Query(
		"""
			SELECT favourite_categories.*, manga.cover_url AS cover 
			FROM favourite_categories JOIN manga ON manga.manga_id IN 
				(SELECT manga_id FROM favourites WHERE favourites.category_id == favourite_categories.category_id)
			ORDER BY favourite_categories.sort_key
		"""
	)
	abstract fun observeAllWithDetails(): Flow<Map<FavouriteCategoryEntity, List<String>>>

	@Query("SELECT * FROM favourite_categories WHERE category_id = :id")
>>>>>>> 39630990
	abstract fun observe(id: Long): Flow<FavouriteCategoryEntity?>

	@Insert(onConflict = OnConflictStrategy.ABORT)
	abstract suspend fun insert(category: FavouriteCategoryEntity): Long

	@Update
	abstract suspend fun update(category: FavouriteCategoryEntity): Int

	@Query("UPDATE favourite_categories SET deleted_at = :now WHERE category_id = :id")
	abstract suspend fun delete(id: Long, now: Long = System.currentTimeMillis())

	@Query("UPDATE favourite_categories SET title = :title, `order` = :order, `track` = :tracker  WHERE category_id = :id")
	abstract suspend fun update(id: Long, title: String, order: String, tracker: Boolean)

	@Query("UPDATE favourite_categories SET `order` = :order WHERE category_id = :id")
	abstract suspend fun updateOrder(id: Long, order: String)

<<<<<<< HEAD
=======
	@Query("UPDATE favourite_categories SET `track` = :isEnabled WHERE category_id = :id")
	abstract suspend fun updateTracking(id: Long, isEnabled: Boolean)

	@Query("UPDATE favourite_categories SET `show_in_lib` = :isEnabled WHERE category_id = :id")
	abstract suspend fun updateLibVisibility(id: Long, isEnabled: Boolean)

>>>>>>> 39630990
	@Query("UPDATE favourite_categories SET sort_key = :sortKey WHERE category_id = :id")
	abstract suspend fun updateSortKey(id: Long, sortKey: Int)

	@Query("DELETE FROM favourite_categories WHERE deleted_at != 0 AND deleted_at < :maxDeletionTime")
	abstract suspend fun gc(maxDeletionTime: Long)

	@Query("SELECT MAX(sort_key) FROM favourite_categories WHERE deleted_at = 0")
	protected abstract suspend fun getMaxSortKey(): Int?

	suspend fun getNextSortKey(): Int {
		return (getMaxSortKey() ?: 0) + 1
	}

	@Transaction
	open suspend fun upsert(entity: FavouriteCategoryEntity) {
		if (update(entity) == 0) {
			insert(entity)
		}
	}
}<|MERGE_RESOLUTION|>--- conflicted
+++ resolved
@@ -15,9 +15,6 @@
 	@Query("SELECT * FROM favourite_categories WHERE deleted_at = 0 ORDER BY sort_key")
 	abstract fun observeAll(): Flow<List<FavouriteCategoryEntity>>
 
-<<<<<<< HEAD
-	@Query("SELECT * FROM favourite_categories WHERE category_id = :id AND deleted_at = 0")
-=======
 	@MapInfo(valueColumn = "cover")
 	@Query(
 		"""
@@ -29,8 +26,7 @@
 	)
 	abstract fun observeAllWithDetails(): Flow<Map<FavouriteCategoryEntity, List<String>>>
 
-	@Query("SELECT * FROM favourite_categories WHERE category_id = :id")
->>>>>>> 39630990
+	@Query("SELECT * FROM favourite_categories WHERE category_id = :id AND deleted_at = 0")
 	abstract fun observe(id: Long): Flow<FavouriteCategoryEntity?>
 
 	@Insert(onConflict = OnConflictStrategy.ABORT)
@@ -48,15 +44,12 @@
 	@Query("UPDATE favourite_categories SET `order` = :order WHERE category_id = :id")
 	abstract suspend fun updateOrder(id: Long, order: String)
 
-<<<<<<< HEAD
-=======
 	@Query("UPDATE favourite_categories SET `track` = :isEnabled WHERE category_id = :id")
 	abstract suspend fun updateTracking(id: Long, isEnabled: Boolean)
 
 	@Query("UPDATE favourite_categories SET `show_in_lib` = :isEnabled WHERE category_id = :id")
 	abstract suspend fun updateLibVisibility(id: Long, isEnabled: Boolean)
 
->>>>>>> 39630990
 	@Query("UPDATE favourite_categories SET sort_key = :sortKey WHERE category_id = :id")
 	abstract suspend fun updateSortKey(id: Long, sortKey: Int)
 
