package org.koitharu.kotatsu.widget

import androidx.room.InvalidationTracker
import org.koin.android.ext.koin.androidContext
import org.koin.androidx.viewmodel.dsl.viewModel
import org.koin.dsl.module
import org.koitharu.kotatsu.widget.shelf.ShelfConfigViewModel

val appWidgetModule
	get() = module {

		single<InvalidationTracker.Observer> { WidgetUpdater(androidContext()) }
<<<<<<< HEAD

=======
	
>>>>>>> 39630990
		viewModel { ShelfConfigViewModel(get()) }
	}<|MERGE_RESOLUTION|>--- conflicted
+++ resolved
@@ -10,10 +10,6 @@
 	get() = module {
 
 		single<InvalidationTracker.Observer> { WidgetUpdater(androidContext()) }
-<<<<<<< HEAD
 
-=======
-	
->>>>>>> 39630990
 		viewModel { ShelfConfigViewModel(get()) }
 	}