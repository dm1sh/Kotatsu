package org.koitharu.kotatsu.tracker.ui.adapter

import androidx.lifecycle.LifecycleOwner
import coil.ImageLoader
import com.hannesdorfmann.adapterdelegates4.dsl.adapterDelegateViewBinding
import org.koitharu.kotatsu.R
import org.koitharu.kotatsu.base.ui.list.OnListItemClickListener
import org.koitharu.kotatsu.databinding.ItemFeedBinding
import org.koitharu.kotatsu.list.ui.model.ListModel
import org.koitharu.kotatsu.parsers.model.Manga
import org.koitharu.kotatsu.tracker.ui.model.FeedItem
import org.koitharu.kotatsu.utils.ext.disposeImageRequest
import org.koitharu.kotatsu.utils.ext.enqueueWith
import org.koitharu.kotatsu.utils.ext.isLowRamDevice
import org.koitharu.kotatsu.utils.ext.newImageRequest

fun feedItemAD(
	coil: ImageLoader,
	lifecycleOwner: LifecycleOwner,
	clickListener: OnListItemClickListener<Manga>
) = adapterDelegateViewBinding<FeedItem, ListModel, ItemFeedBinding>(
	{ inflater, parent -> ItemFeedBinding.inflate(inflater, parent, false) }
) {

	itemView.setOnClickListener {
		clickListener.onItemClick(item.manga, it)
	}

	bind {
		binding.imageViewCover.newImageRequest(item.imageUrl)?.run {
			placeholder(R.drawable.ic_placeholder)
			fallback(R.drawable.ic_placeholder)
			error(R.drawable.ic_placeholder)
<<<<<<< HEAD
			allowRgb565(isLowRamDevice(context))
=======
			allowRgb565(true)
>>>>>>> 2deaed20
			lifecycle(lifecycleOwner)
			enqueueWith(coil)
		}
		binding.textViewTitle.text = item.title
		binding.textViewSummary.text = context.resources.getQuantityString(
			R.plurals.new_chapters,
			item.count,
			item.count,
		)
	}

	onViewRecycled {
		binding.imageViewCover.disposeImageRequest()
	}
}<|MERGE_RESOLUTION|>--- conflicted
+++ resolved
@@ -31,11 +31,7 @@
 			placeholder(R.drawable.ic_placeholder)
 			fallback(R.drawable.ic_placeholder)
 			error(R.drawable.ic_placeholder)
-<<<<<<< HEAD
-			allowRgb565(isLowRamDevice(context))
-=======
 			allowRgb565(true)
->>>>>>> 2deaed20
 			lifecycle(lifecycleOwner)
 			enqueueWith(coil)
 		}
