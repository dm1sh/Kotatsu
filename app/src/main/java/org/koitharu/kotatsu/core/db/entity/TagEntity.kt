--- conflicted
+++ resolved
@@ -6,11 +6,7 @@
 import org.koitharu.kotatsu.core.db.TABLE_TAGS
 
 @Entity(tableName = TABLE_TAGS)
-<<<<<<< HEAD
-class TagEntity(
-=======
 data class TagEntity(
->>>>>>> 39630990
 	@PrimaryKey(autoGenerate = false)
 	@ColumnInfo(name = "tag_id") val id: Long,
 	@ColumnInfo(name = "title") val title: String,
