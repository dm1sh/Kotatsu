package org.koitharu.kotatsu.core.db.entity

import androidx.room.ColumnInfo
import androidx.room.Entity
import androidx.room.PrimaryKey
import org.koitharu.kotatsu.core.db.TABLE_MANGA

@Entity(tableName = TABLE_MANGA)
data class MangaEntity(
	@PrimaryKey(autoGenerate = false)
	@ColumnInfo(name = "manga_id") val id: Long,
	@ColumnInfo(name = "title") val title: String,
	@ColumnInfo(name = "alt_title") val altTitle: String?,
	@ColumnInfo(name = "url") val url: String,
	@ColumnInfo(name = "public_url") val publicUrl: String,
	@ColumnInfo(name = "rating") val rating: Float, // normalized value [0..1] or -1
	@ColumnInfo(name = "nsfw") val isNsfw: Boolean,
	@ColumnInfo(name = "cover_url") val coverUrl: String,
	@ColumnInfo(name = "large_cover_url") val largeCoverUrl: String?,
	@ColumnInfo(name = "state") val state: String?,
	@ColumnInfo(name = "author") val author: String?,
<<<<<<< HEAD
	@ColumnInfo(name = "source") val source: String
) {

	override fun equals(other: Any?): Boolean {
		if (this === other) return true
		if (javaClass != other?.javaClass) return false

		other as MangaEntity

		if (id != other.id) return false
		if (title != other.title) return false
		if (altTitle != other.altTitle) return false
		if (url != other.url) return false
		if (publicUrl != other.publicUrl) return false
		if (rating != other.rating) return false
		if (isNsfw != other.isNsfw) return false
		if (coverUrl != other.coverUrl) return false
		if (largeCoverUrl != other.largeCoverUrl) return false
		if (state != other.state) return false
		if (author != other.author) return false
		if (source != other.source) return false

		return true
	}

	override fun hashCode(): Int {
		var result = id.hashCode()
		result = 31 * result + title.hashCode()
		result = 31 * result + (altTitle?.hashCode() ?: 0)
		result = 31 * result + url.hashCode()
		result = 31 * result + publicUrl.hashCode()
		result = 31 * result + rating.hashCode()
		result = 31 * result + isNsfw.hashCode()
		result = 31 * result + coverUrl.hashCode()
		result = 31 * result + (largeCoverUrl?.hashCode() ?: 0)
		result = 31 * result + (state?.hashCode() ?: 0)
		result = 31 * result + (author?.hashCode() ?: 0)
		result = 31 * result + source.hashCode()
		return result
	}
}
=======
	@ColumnInfo(name = "source") val source: String,
)
>>>>>>> d470ca4b
<|MERGE_RESOLUTION|>--- conflicted
+++ resolved
@@ -19,49 +19,5 @@
 	@ColumnInfo(name = "large_cover_url") val largeCoverUrl: String?,
 	@ColumnInfo(name = "state") val state: String?,
 	@ColumnInfo(name = "author") val author: String?,
-<<<<<<< HEAD
-	@ColumnInfo(name = "source") val source: String
-) {
-
-	override fun equals(other: Any?): Boolean {
-		if (this === other) return true
-		if (javaClass != other?.javaClass) return false
-
-		other as MangaEntity
-
-		if (id != other.id) return false
-		if (title != other.title) return false
-		if (altTitle != other.altTitle) return false
-		if (url != other.url) return false
-		if (publicUrl != other.publicUrl) return false
-		if (rating != other.rating) return false
-		if (isNsfw != other.isNsfw) return false
-		if (coverUrl != other.coverUrl) return false
-		if (largeCoverUrl != other.largeCoverUrl) return false
-		if (state != other.state) return false
-		if (author != other.author) return false
-		if (source != other.source) return false
-
-		return true
-	}
-
-	override fun hashCode(): Int {
-		var result = id.hashCode()
-		result = 31 * result + title.hashCode()
-		result = 31 * result + (altTitle?.hashCode() ?: 0)
-		result = 31 * result + url.hashCode()
-		result = 31 * result + publicUrl.hashCode()
-		result = 31 * result + rating.hashCode()
-		result = 31 * result + isNsfw.hashCode()
-		result = 31 * result + coverUrl.hashCode()
-		result = 31 * result + (largeCoverUrl?.hashCode() ?: 0)
-		result = 31 * result + (state?.hashCode() ?: 0)
-		result = 31 * result + (author?.hashCode() ?: 0)
-		result = 31 * result + source.hashCode()
-		return result
-	}
-}
-=======
 	@ColumnInfo(name = "source") val source: String,
-)
->>>>>>> d470ca4b
+)