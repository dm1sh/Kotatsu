--- conflicted
+++ resolved
@@ -6,11 +6,7 @@
 import org.koitharu.kotatsu.core.db.TABLE_MANGA
 
 @Entity(tableName = TABLE_MANGA)
-<<<<<<< HEAD
-class MangaEntity(
-=======
 data class MangaEntity(
->>>>>>> 39630990
 	@PrimaryKey(autoGenerate = false)
 	@ColumnInfo(name = "manga_id") val id: Long,
 	@ColumnInfo(name = "title") val title: String,
