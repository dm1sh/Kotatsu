--- conflicted
+++ resolved
@@ -95,27 +95,6 @@
 		return result
 	}
 
-<<<<<<< HEAD
-	private fun FavouriteCategoryEntity.toJson(): JSONObject {
-		val jo = JSONObject()
-		jo.put("category_id", categoryId)
-		jo.put("created_at", createdAt)
-		jo.put("sort_key", sortKey)
-		jo.put("title", title)
-		jo.put("order", order)
-		jo.put("track", track)
-		jo.put("show_in_lib", isVisibleInLibrary)
-		return jo
-	}
-
-	private fun FavouriteEntity.toJson(): JSONObject {
-		val jo = JSONObject()
-		jo.put("manga_id", mangaId)
-		jo.put("category_id", categoryId)
-		jo.put("created_at", createdAt)
-		jo.put("sort_key", sortKey)
-		return jo
-=======
 	suspend fun restoreCategories(entry: BackupEntry): CompositeResult {
 		val result = CompositeResult()
 		for (item in entry.data.JSONIterator()) {
@@ -145,6 +124,5 @@
 			}
 		}
 		return result
->>>>>>> d470ca4b
 	}
 }