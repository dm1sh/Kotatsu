--- conflicted
+++ resolved
@@ -29,7 +29,7 @@
 import org.koitharu.kotatsu.tracker.data.TrackLogEntity
 import org.koitharu.kotatsu.tracker.data.TracksDao
 
-const val DATABASE_VERSION = 12
+const val DATABASE_VERSION = 13
 
 @Database(
 	entities = [
@@ -38,11 +38,7 @@
 		TrackEntity::class, TrackLogEntity::class, SuggestionEntity::class, BookmarkEntity::class,
 		ScrobblingEntity::class,
 	],
-<<<<<<< HEAD
-	version = 13,
-=======
 	version = DATABASE_VERSION,
->>>>>>> d470ca4b
 )
 abstract class MangaDatabase : RoomDatabase() {
 
