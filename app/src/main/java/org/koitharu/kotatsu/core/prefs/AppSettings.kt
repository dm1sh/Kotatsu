--- conflicted
+++ resolved
@@ -358,11 +358,8 @@
 		const val KEY_SUGGESTIONS_EXCLUDE_NSFW = "suggestions_exclude_nsfw"
 		const val KEY_SUGGESTIONS_EXCLUDE_TAGS = "suggestions_exclude_tags"
 		const val KEY_SHIKIMORI = "shikimori"
-<<<<<<< HEAD
+		const val KEY_ANILIST = "anilist"
 		const val KEY_MAL = "mal"
-=======
-		const val KEY_ANILIST = "anilist"
->>>>>>> 6ca6ec28
 		const val KEY_DOWNLOADS_PARALLELISM = "downloads_parallelism"
 		const val KEY_DOWNLOADS_SLOWDOWN = "downloads_slowdown"
 		const val KEY_ALL_FAVOURITES_VISIBLE = "all_favourites_visible"
