--- conflicted
+++ resolved
@@ -259,12 +259,9 @@
 		const val KEY_PAGES_PRELOAD = "pages_preload"
 		const val KEY_SUGGESTIONS = "suggestions"
 		const val KEY_SUGGESTIONS_EXCLUDE_NSFW = "suggestions_exclude_nsfw"
-<<<<<<< HEAD
-		const val KEY_SHIKIMORI = "shikimori"
-=======
 		const val KEY_SUGGESTIONS_EXCLUDE_TAGS = "suggestions_exclude_tags"
 		const val KEY_SEARCH_SINGLE_SOURCE = "search_single_source"
->>>>>>> 5bed854b
+		const val KEY_SHIKIMORI = "shikimori"
 
 		// About
 		const val KEY_APP_UPDATE = "app_update"
