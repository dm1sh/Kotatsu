package org.koitharu.kotatsu.core.prefs

import android.content.Context
import android.content.SharedPreferences
import android.net.ConnectivityManager
import android.net.Uri
import android.os.Build
import android.provider.Settings
import androidx.appcompat.app.AppCompatDelegate
import androidx.collection.arraySetOf
import androidx.core.content.edit
import androidx.preference.PreferenceManager
import com.google.android.material.color.DynamicColors
import kotlinx.coroutines.channels.awaitClose
import kotlinx.coroutines.channels.trySendBlocking
import kotlinx.coroutines.flow.callbackFlow
import org.koitharu.kotatsu.core.model.MangaSource
import org.koitharu.kotatsu.core.model.ZoomMode
import org.koitharu.kotatsu.utils.ext.toUriOrNull
import java.io.File
import java.text.DateFormat
import java.text.SimpleDateFormat
import java.util.*

class AppSettings(context: Context) {

	private val prefs = PreferenceManager.getDefaultSharedPreferences(context)

	var listMode: ListMode
		get() = prefs.getString(KEY_LIST_MODE, null)?.findEnumValue(ListMode.values()) ?: ListMode.DETAILED_LIST
		set(value) = prefs.edit { putString(KEY_LIST_MODE, value.name) }

	var defaultSection: AppSection
		get() = prefs.getString(KEY_APP_SECTION, null)?.findEnumValue(AppSection.values()) ?: AppSection.HISTORY
		set(value) = prefs.edit { putString(KEY_APP_SECTION, value.name) }

	val theme: Int
		get() = prefs.getString(KEY_THEME, null)?.toIntOrNull() ?: AppCompatDelegate.MODE_NIGHT_FOLLOW_SYSTEM

	val isDynamicTheme: Boolean
		get() = prefs.getBoolean(KEY_DYNAMIC_THEME, false)

	val isAmoledTheme: Boolean
		get() = prefs.getBoolean(KEY_THEME_AMOLED, false)

	val isToolbarHideWhenScrolling: Boolean
		get() = prefs.getBoolean(KEY_HIDE_TOOLBAR, true)

	var gridSize: Int
		get() = prefs.getInt(KEY_GRID_SIZE, 100)
		set(value) = prefs.edit { putInt(KEY_GRID_SIZE, value) }

	val readerPageSwitch: Set<String>
		get() = prefs.getStringSet(KEY_READER_SWITCHERS, null) ?: setOf(PAGE_SWITCH_TAPS)

	var isTrafficWarningEnabled: Boolean
		get() = prefs.getBoolean(KEY_TRAFFIC_WARNING, true)
		set(value) = prefs.edit { putBoolean(KEY_TRAFFIC_WARNING, value) }

	val isUpdateCheckingEnabled: Boolean
		get() = prefs.getBoolean(KEY_APP_UPDATE_AUTO, true)

	var lastUpdateCheckTimestamp: Long
		get() = prefs.getLong(KEY_APP_UPDATE, 0L)
		set(value) = prefs.edit { putLong(KEY_APP_UPDATE, value) }

	val trackerNotifications: Boolean
		get() = prefs.getBoolean(KEY_TRACKER_NOTIFICATIONS, true)

	var notificationSound: Uri
		get() = prefs.getString(KEY_NOTIFICATIONS_SOUND, null)?.toUriOrNull()
			?: Settings.System.DEFAULT_NOTIFICATION_URI
		set(value) = prefs.edit { putString(KEY_NOTIFICATIONS_SOUND, value.toString()) }

	val notificationVibrate: Boolean
		get() = prefs.getBoolean(KEY_NOTIFICATIONS_VIBRATE, false)

	val notificationLight: Boolean
		get() = prefs.getBoolean(KEY_NOTIFICATIONS_LIGHT, true)

	val readerAnimation: Boolean
		get() = prefs.getBoolean(KEY_READER_ANIMATION, false)

	val isPreferRtlReader: Boolean
		get() = prefs.getBoolean(KEY_READER_PREFER_RTL, false)

	var historyGrouping: Boolean
		get() = prefs.getBoolean(KEY_HISTORY_GROUPING, true)
		set(value) = prefs.edit { putBoolean(KEY_HISTORY_GROUPING, value) }

	val isHistoryExcludeNsfw: Boolean
		get() = prefs.getBoolean(KEY_HISTORY_EXCLUDE_NSFW, false)

	var chaptersReverse: Boolean
		get() = prefs.getBoolean(KEY_REVERSE_CHAPTERS, false)
		set(value) = prefs.edit { putBoolean(KEY_REVERSE_CHAPTERS, value) }

	val zoomMode: ZoomMode
		get() = prefs.getString(KEY_ZOOM_MODE, null)?.findEnumValue(ZoomMode.values()) ?: ZoomMode.FIT_CENTER

	val trackSources: Set<String>
		get() = prefs.getStringSet(KEY_TRACK_SOURCES, null) ?: arraySetOf(TRACK_FAVOURITES, TRACK_HISTORY)

	var appPassword: String?
		get() = prefs.getString(KEY_APP_PASSWORD, null)
		set(value) = prefs.edit { if (value != null) putString(KEY_APP_PASSWORD, value) else remove(KEY_APP_PASSWORD) }

	var sourcesOrder: List<Int>
		get() = prefs.getString(KEY_SOURCES_ORDER, null)
			?.split('|')
			?.mapNotNull(String::toIntOrNull)
			.orEmpty()
		set(value) = prefs.edit {
			putString(KEY_SOURCES_ORDER, value.joinToString("|"))
		}

	var hiddenSources: Set<String>
		get() = prefs.getStringSet(KEY_SOURCES_HIDDEN, null) ?: emptySet()
		set(value) = prefs.edit { putStringSet(KEY_SOURCES_HIDDEN, value) }

	val isSourcesSelected: Boolean
		get() = KEY_SOURCES_HIDDEN in prefs

	val isPagesNumbersEnabled: Boolean
		get() = prefs.getBoolean(KEY_PAGES_NUMBERS, false)

	val screenshotsPolicy: ScreenshotsPolicy
		get() = runCatching {
			val key = prefs.getString(KEY_SCREENSHOTS_POLICY, null)?.uppercase(Locale.ROOT)
			if (key == null) ScreenshotsPolicy.ALLOW else ScreenshotsPolicy.valueOf(key)
		}.getOrDefault(ScreenshotsPolicy.ALLOW)

	var mangaStorageDir: File?
		get() = prefs.getString(KEY_LOCAL_STORAGE, null)?.let {
			File(it)
		}?.takeIf { it.exists() }
		set(value) = prefs.edit {
			if (value == null) {
				remove(KEY_LOCAL_STORAGE)
			} else {
				putString(KEY_LOCAL_STORAGE, value.path)
			}
		}

<<<<<<< HEAD
	fun isPagesPreloadAllowed(cm: ConnectivityManager): Boolean {
		return when (prefs.getString(KEY_PAGES_PRELOAD, null)?.toIntOrNull()) {
			NETWORK_ALWAYS -> true
			NETWORK_NEVER -> false
			else -> cm.isActiveNetworkMetered
		}
	}
=======
	val isSuggestionsEnabled: Boolean
		get() = prefs.getBoolean(KEY_SUGGESTIONS, false)

	val isSuggestionsExcludeNsfw: Boolean
		get() = prefs.getBoolean(KEY_SUGGESTIONS_EXCLUDE_NSFW, false)
>>>>>>> 6a40a388

	fun getDateFormat(format: String = prefs.getString(KEY_DATE_FORMAT, "").orEmpty()): DateFormat =
		when (format) {
			"" -> DateFormat.getDateInstance(DateFormat.SHORT)
			else -> SimpleDateFormat(format, Locale.getDefault())
		}

	fun getMangaSources(includeHidden: Boolean): List<MangaSource> {
		val list = MangaSource.values().toMutableList()
		list.remove(MangaSource.LOCAL)
		val order = sourcesOrder
		list.sortBy { x ->
			val e = order.indexOf(x.ordinal)
			if (e == -1) order.size + x.ordinal else e
		}
		if (!includeHidden) {
			val hidden = hiddenSources
			list.removeAll { x -> x.name in hidden }
		}
		return list
	}

	fun subscribe(listener: SharedPreferences.OnSharedPreferenceChangeListener) {
		prefs.registerOnSharedPreferenceChangeListener(listener)
	}

	fun unsubscribe(listener: SharedPreferences.OnSharedPreferenceChangeListener) {
		prefs.unregisterOnSharedPreferenceChangeListener(listener)
	}

	fun observe() = callbackFlow<String> {
		val listener = SharedPreferences.OnSharedPreferenceChangeListener { _, key ->
			trySendBlocking(key)
		}
		prefs.registerOnSharedPreferenceChangeListener(listener)
		awaitClose {
			prefs.unregisterOnSharedPreferenceChangeListener(listener)
		}
	}

	private fun <E : Enum<E>> String.findEnumValue(values: Array<E>): E? {
		return values.find { it.name == this }
	}

	companion object {

		const val PAGE_SWITCH_TAPS = "taps"
		const val PAGE_SWITCH_VOLUME_KEYS = "volume"

		const val TRACK_HISTORY = "history"
		const val TRACK_FAVOURITES = "favourites"

		const val KEY_LIST_MODE = "list_mode_2"
		const val KEY_APP_SECTION = "app_section_2"
		const val KEY_THEME = "theme"
		const val KEY_DYNAMIC_THEME = "dynamic_theme"
		const val KEY_THEME_AMOLED = "amoled_theme"
		const val KEY_DATE_FORMAT = "date_format"
		const val KEY_HIDE_TOOLBAR = "hide_toolbar"
		const val KEY_SOURCES_ORDER = "sources_order"
		const val KEY_SOURCES_HIDDEN = "sources_hidden"
		const val KEY_TRAFFIC_WARNING = "traffic_warning"
		const val KEY_PAGES_CACHE_CLEAR = "pages_cache_clear"
		const val KEY_COOKIES_CLEAR = "cookies_clear"
		const val KEY_THUMBS_CACHE_CLEAR = "thumbs_cache_clear"
		const val KEY_SEARCH_HISTORY_CLEAR = "search_history_clear"
		const val KEY_UPDATES_FEED_CLEAR = "updates_feed_clear"
		const val KEY_GRID_SIZE = "grid_size"
		const val KEY_REMOTE_SOURCES = "remote_sources"
		const val KEY_LOCAL_STORAGE = "local_storage"
		const val KEY_READER_SWITCHERS = "reader_switchers"
		const val KEY_TRACK_SOURCES = "track_sources"
		const val KEY_TRACK_WARNING = "track_warning"
		const val KEY_TRACKER_NOTIFICATIONS = "tracker_notifications"
		const val KEY_NOTIFICATIONS_SETTINGS = "notifications_settings"
		const val KEY_NOTIFICATIONS_SOUND = "notifications_sound"
		const val KEY_NOTIFICATIONS_VIBRATE = "notifications_vibrate"
		const val KEY_NOTIFICATIONS_LIGHT = "notifications_light"
		const val KEY_READER_ANIMATION = "reader_animation"
		const val KEY_READER_PREFER_RTL = "reader_prefer_rtl"
		const val KEY_APP_PASSWORD = "app_password"
		const val KEY_PROTECT_APP = "protect_app"
		const val KEY_APP_VERSION = "app_version"
		const val KEY_ZOOM_MODE = "zoom_mode"
		const val KEY_BACKUP = "backup"
		const val KEY_RESTORE = "restore"
		const val KEY_HISTORY_GROUPING = "history_grouping"
		const val KEY_REVERSE_CHAPTERS = "reverse_chapters"
		const val KEY_HISTORY_EXCLUDE_NSFW = "history_exclude_nsfw"
		const val KEY_PAGES_NUMBERS = "pages_numbers"
		const val KEY_SCREENSHOTS_POLICY = "screenshots_policy"
<<<<<<< HEAD
		const val KEY_PAGES_PRELOAD = "pages_preload"
=======
		const val KEY_SUGGESTIONS = "suggestions"
		const val KEY_SUGGESTIONS_EXCLUDE_NSFW = "suggestions_exclude_nsfw"
>>>>>>> 6a40a388

		// About
		const val KEY_APP_UPDATE = "app_update"
		const val KEY_APP_UPDATE_AUTO = "app_update_auto"
		const val KEY_APP_TRANSLATION = "about_app_translation"
		const val KEY_APP_GRATITUDES = "about_gratitudes"
		const val KEY_FEEDBACK_4PDA = "about_feedback_4pda"
		const val KEY_FEEDBACK_DISCORD = "about_feedback_discord"
		const val KEY_FEEDBACK_GITHUB = "about_feedback_github"
		const val KEY_SUPPORT_DEVELOPER = "about_support_developer"

		private const val NETWORK_NEVER = 0
		private const val NETWORK_ALWAYS = 1
		private const val NETWORK_NON_METERED = 2

		val isDynamicColorAvailable: Boolean
			get() = DynamicColors.isDynamicColorAvailable() ||
				(isSamsung && Build.VERSION.SDK_INT >= Build.VERSION_CODES.S)

		private val isSamsung
			get() = Build.MANUFACTURER.equals("samsung", ignoreCase = true)
	}
}<|MERGE_RESOLUTION|>--- conflicted
+++ resolved
@@ -142,7 +142,12 @@
 			}
 		}
 
-<<<<<<< HEAD
+	val isSuggestionsEnabled: Boolean
+		get() = prefs.getBoolean(KEY_SUGGESTIONS, false)
+
+	val isSuggestionsExcludeNsfw: Boolean
+		get() = prefs.getBoolean(KEY_SUGGESTIONS_EXCLUDE_NSFW, false)
+
 	fun isPagesPreloadAllowed(cm: ConnectivityManager): Boolean {
 		return when (prefs.getString(KEY_PAGES_PRELOAD, null)?.toIntOrNull()) {
 			NETWORK_ALWAYS -> true
@@ -150,13 +155,6 @@
 			else -> cm.isActiveNetworkMetered
 		}
 	}
-=======
-	val isSuggestionsEnabled: Boolean
-		get() = prefs.getBoolean(KEY_SUGGESTIONS, false)
-
-	val isSuggestionsExcludeNsfw: Boolean
-		get() = prefs.getBoolean(KEY_SUGGESTIONS_EXCLUDE_NSFW, false)
->>>>>>> 6a40a388
 
 	fun getDateFormat(format: String = prefs.getString(KEY_DATE_FORMAT, "").orEmpty()): DateFormat =
 		when (format) {
@@ -248,12 +246,9 @@
 		const val KEY_HISTORY_EXCLUDE_NSFW = "history_exclude_nsfw"
 		const val KEY_PAGES_NUMBERS = "pages_numbers"
 		const val KEY_SCREENSHOTS_POLICY = "screenshots_policy"
-<<<<<<< HEAD
 		const val KEY_PAGES_PRELOAD = "pages_preload"
-=======
 		const val KEY_SUGGESTIONS = "suggestions"
 		const val KEY_SUGGESTIONS_EXCLUDE_NSFW = "suggestions_exclude_nsfw"
->>>>>>> 6a40a388
 
 		// About
 		const val KEY_APP_UPDATE = "app_update"
