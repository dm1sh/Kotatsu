--- conflicted
+++ resolved
@@ -292,8 +292,10 @@
 
 	override fun onWindowInsetsChanged(insets: Insets) {
 		binding.root.updatePadding(
-			bottom = ((activity as? NoModalBottomSheetOwner)?.bsHeader?.measureHeight()
-				?.plus(insets.bottom)?.plus(resources.resolveDp(16)))
+			bottom = (
+				(activity as? NoModalBottomSheetOwner)?.bsHeader?.measureHeight()
+					?.plus(insets.bottom)?.plus(resources.resolveDp(16))
+				)
 				?: insets.bottom,
 		)
 	}
@@ -320,13 +322,7 @@
 		}
 		val request = ImageRequest.Builder(context ?: return)
 			.target(binding.imageViewCover)
-<<<<<<< HEAD
-			.placeholder(R.drawable.ic_placeholder)
-			.fallback(R.drawable.ic_placeholder)
-			.error(R.drawable.ic_error_placeholder)
-=======
 			.size(CoverSizeResolver(binding.imageViewCover))
->>>>>>> 87afad29
 			.data(imageUrl)
 			.crossfade(context)
 			.referer(manga.publicUrl)
@@ -340,7 +336,7 @@
 		} else {
 			request.fallback(R.drawable.ic_placeholder)
 				.placeholder(R.drawable.ic_placeholder)
-				.error(R.drawable.ic_placeholder)
+				.error(R.drawable.ic_error_placeholder)
 		}
 		request.enqueueWith(coil)
 	}
