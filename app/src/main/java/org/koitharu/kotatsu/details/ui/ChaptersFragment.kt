package org.koitharu.kotatsu.details.ui

import android.os.Bundle
import android.view.*
import androidx.appcompat.view.ActionMode
import androidx.coordinatorlayout.widget.CoordinatorLayout
import androidx.core.graphics.Insets
import androidx.core.view.isVisible
import androidx.core.view.updateLayoutParams
import androidx.core.view.updatePadding
import androidx.fragment.app.activityViewModels
import com.google.android.material.bottomsheet.BottomSheetBehavior
import com.google.android.material.snackbar.Snackbar
import kotlin.math.roundToInt
<<<<<<< HEAD
=======
import org.koin.androidx.viewmodel.ext.android.sharedViewModel
>>>>>>> 46f0d3ef
import org.koitharu.kotatsu.R
import org.koitharu.kotatsu.base.ui.BaseFragment
import org.koitharu.kotatsu.base.ui.list.ListSelectionController
import org.koitharu.kotatsu.base.ui.list.OnListItemClickListener
import org.koitharu.kotatsu.databinding.FragmentChaptersBinding
import org.koitharu.kotatsu.details.ui.adapter.ChaptersAdapter
import org.koitharu.kotatsu.details.ui.adapter.ChaptersSelectionDecoration
import org.koitharu.kotatsu.details.ui.model.ChapterListItem
import org.koitharu.kotatsu.download.ui.service.DownloadService
import org.koitharu.kotatsu.local.ui.LocalChaptersRemoveService
import org.koitharu.kotatsu.parsers.model.MangaSource
import org.koitharu.kotatsu.reader.ui.ReaderActivity
import org.koitharu.kotatsu.reader.ui.ReaderState
import org.koitharu.kotatsu.utils.RecyclerViewScrollCallback
<<<<<<< HEAD
import org.koitharu.kotatsu.utils.ext.parents
import org.koitharu.kotatsu.utils.ext.scaleUpActivityOptionsOf
=======
import org.koitharu.kotatsu.utils.ext.addMenuProvider
>>>>>>> 46f0d3ef

class ChaptersFragment :
	BaseFragment<FragmentChaptersBinding>(),
	OnListItemClickListener<ChapterListItem>,
	ListSelectionController.Callback2 {

	private val viewModel by activityViewModels<DetailsViewModel>()

	private var chaptersAdapter: ChaptersAdapter? = null
	private var selectionController: ListSelectionController? = null

	override fun onInflateView(
		inflater: LayoutInflater,
		container: ViewGroup?,
	) = FragmentChaptersBinding.inflate(inflater, container, false)

	override fun onViewCreated(view: View, savedInstanceState: Bundle?) {
		super.onViewCreated(view, savedInstanceState)
		chaptersAdapter = ChaptersAdapter(this)
		selectionController = ListSelectionController(
			activity = requireActivity(),
			decoration = ChaptersSelectionDecoration(view.context),
			registryOwner = this,
			callback = this,
		)
		with(binding.recyclerViewChapters) {
			checkNotNull(selectionController).attachToRecyclerView(this)
			setHasFixedSize(true)
			adapter = chaptersAdapter
		}
		viewModel.isLoading.observe(viewLifecycleOwner, this::onLoadingStateChanged)
		viewModel.chapters.observe(viewLifecycleOwner, this::onChaptersChanged)
		viewModel.isChaptersEmpty.observe(viewLifecycleOwner) {
			binding.textViewHolder.isVisible = it
		}
	}

	override fun onDestroyView() {
		chaptersAdapter = null
		selectionController = null
		super.onDestroyView()
	}

	override fun onItemClick(item: ChapterListItem, view: View) {
		if (selectionController?.onItemClick(item.chapter.id) == true) {
			return
		}
		if (item.hasFlag(ChapterListItem.FLAG_MISSING)) {
			(activity as? DetailsActivity)?.showChapterMissingDialog(item.chapter.id)
			return
		}
		startActivity(
			ReaderActivity.newIntent(
				context = view.context,
				manga = viewModel.manga.value ?: return,
				state = ReaderState(item.chapter.id, 0, 0),
			),
<<<<<<< HEAD
			scaleUpActivityOptionsOf(view).toBundle(),
=======
			options.toBundle(),
>>>>>>> 46f0d3ef
		)
	}

	override fun onItemLongClick(item: ChapterListItem, view: View): Boolean {
		return selectionController?.onItemLongClick(item.chapter.id) ?: false
	}

	override fun onActionItemClicked(controller: ListSelectionController, mode: ActionMode, item: MenuItem): Boolean {
		return when (item.itemId) {
			R.id.action_save -> {
				DownloadService.start(
					context ?: return false,
					viewModel.getRemoteManga() ?: viewModel.manga.value ?: return false,
					selectionController?.snapshot(),
				)
				mode.finish()
				true
			}
			R.id.action_delete -> {
				val ids = selectionController?.peekCheckedIds()
				val manga = viewModel.manga.value
				when {
					ids.isNullOrEmpty() || manga == null -> Unit
					ids.size == manga.chapters?.size -> viewModel.deleteLocal()
					else -> {
						LocalChaptersRemoveService.start(requireContext(), manga, ids)
						Snackbar.make(
							binding.recyclerViewChapters,
							R.string.chapters_will_removed_background,
							Snackbar.LENGTH_LONG,
						).show()
					}
				}
				mode.finish()
				true
			}
			R.id.action_select_range -> {
				val items = chaptersAdapter?.items ?: return false
				val ids = HashSet(controller.peekCheckedIds())
				val buffer = HashSet<Long>()
				var isAdding = false
				for (x in items) {
					if (x.chapter.id in ids) {
						isAdding = true
						if (buffer.isNotEmpty()) {
							ids.addAll(buffer)
							buffer.clear()
						}
					} else if (isAdding) {
						buffer.add(x.chapter.id)
					}
				}
				controller.addAll(ids)
				true
			}
			R.id.action_select_all -> {
				val ids = chaptersAdapter?.items?.map { it.chapter.id } ?: return false
				selectionController?.addAll(ids)
				true
			}
			else -> false
		}
	}

	override fun onCreateActionMode(controller: ListSelectionController, mode: ActionMode, menu: Menu): Boolean {
		mode.menuInflater.inflate(R.menu.mode_chapters, menu)
		return true
	}

	override fun onPrepareActionMode(controller: ListSelectionController, mode: ActionMode, menu: Menu): Boolean {
		val selectedIds = selectionController?.peekCheckedIds() ?: return false
		val allItems = chaptersAdapter?.items.orEmpty()
		val items = allItems.withIndex().filter { (_, x) -> x.chapter.id in selectedIds }
		menu.findItem(R.id.action_save).isVisible = items.none { (_, x) ->
			x.chapter.source == MangaSource.LOCAL
		}
		menu.findItem(R.id.action_delete).isVisible = items.all { (_, x) ->
			x.chapter.source == MangaSource.LOCAL
		}
		menu.findItem(R.id.action_select_all).isVisible = items.size < allItems.size
		mode.title = items.size.toString()
		var hasGap = false
		for (i in 0 until items.size - 1) {
			if (items[i].index + 1 != items[i + 1].index) {
				hasGap = true
				break
			}
		}
		menu.findItem(R.id.action_select_range).isVisible = hasGap
		return true
	}

	override fun onSelectionChanged(controller: ListSelectionController, count: Int) {
		binding.recyclerViewChapters.invalidateItemDecorations()
	}

	override fun onWindowInsetsChanged(insets: Insets) = Unit

	private fun onChaptersChanged(list: List<ChapterListItem>) {
		val adapter = chaptersAdapter ?: return
		if (adapter.itemCount == 0) {
			val position = list.indexOfFirst { it.hasFlag(ChapterListItem.FLAG_CURRENT) } - 1
			if (position > 0) {
				val offset = (resources.getDimensionPixelSize(R.dimen.chapter_list_item_height) * 0.6).roundToInt()
				adapter.setItems(list, RecyclerViewScrollCallback(binding.recyclerViewChapters, position, offset))
			} else {
				adapter.items = list
			}
		} else {
			adapter.items = list
		}
	}

	private fun onLoadingStateChanged(isLoading: Boolean) {
		binding.progressBar.isVisible = isLoading
	}

<<<<<<< HEAD
	private fun findBottomSheetBehavior(): BottomSheetBehavior<*>? {
		val v = view ?: return null
		for (p in v.parents) {
			val layoutParams = (p as? View)?.layoutParams
			if (layoutParams is CoordinatorLayout.LayoutParams) {
				val behavior = layoutParams.behavior
				if (behavior is BottomSheetBehavior<*>) {
					return behavior
				}
=======
	private inner class ChaptersMenuProvider : MenuProvider {

		override fun onCreateMenu(menu: Menu, menuInflater: MenuInflater) {
			menuInflater.inflate(R.menu.opt_chapters, menu)
			val searchMenuItem = menu.findItem(R.id.action_search)
			searchMenuItem.setOnActionExpandListener(this@ChaptersFragment)
			val searchView = searchMenuItem.actionView as SearchView
			searchView.setOnQueryTextListener(this@ChaptersFragment)
			searchView.setIconifiedByDefault(false)
			searchView.queryHint = searchMenuItem.title
		}

		override fun onPrepareMenu(menu: Menu) {
			menu.findItem(R.id.action_reversed)?.isChecked = viewModel.isChaptersReversed.value == true
			menu.findItem(R.id.action_search)?.isVisible = viewModel.isChaptersEmpty.value == false
		}

		override fun onMenuItemSelected(menuItem: MenuItem): Boolean = when (menuItem.itemId) {
			R.id.action_reversed -> {
				viewModel.setChaptersReversed(!menuItem.isChecked)
				true
>>>>>>> 46f0d3ef
			}
		}
		return null
	}
}<|MERGE_RESOLUTION|>--- conflicted
+++ resolved
@@ -6,16 +6,10 @@
 import androidx.coordinatorlayout.widget.CoordinatorLayout
 import androidx.core.graphics.Insets
 import androidx.core.view.isVisible
-import androidx.core.view.updateLayoutParams
-import androidx.core.view.updatePadding
 import androidx.fragment.app.activityViewModels
 import com.google.android.material.bottomsheet.BottomSheetBehavior
 import com.google.android.material.snackbar.Snackbar
 import kotlin.math.roundToInt
-<<<<<<< HEAD
-=======
-import org.koin.androidx.viewmodel.ext.android.sharedViewModel
->>>>>>> 46f0d3ef
 import org.koitharu.kotatsu.R
 import org.koitharu.kotatsu.base.ui.BaseFragment
 import org.koitharu.kotatsu.base.ui.list.ListSelectionController
@@ -30,12 +24,8 @@
 import org.koitharu.kotatsu.reader.ui.ReaderActivity
 import org.koitharu.kotatsu.reader.ui.ReaderState
 import org.koitharu.kotatsu.utils.RecyclerViewScrollCallback
-<<<<<<< HEAD
 import org.koitharu.kotatsu.utils.ext.parents
 import org.koitharu.kotatsu.utils.ext.scaleUpActivityOptionsOf
-=======
-import org.koitharu.kotatsu.utils.ext.addMenuProvider
->>>>>>> 46f0d3ef
 
 class ChaptersFragment :
 	BaseFragment<FragmentChaptersBinding>(),
@@ -93,11 +83,7 @@
 				manga = viewModel.manga.value ?: return,
 				state = ReaderState(item.chapter.id, 0, 0),
 			),
-<<<<<<< HEAD
 			scaleUpActivityOptionsOf(view).toBundle(),
-=======
-			options.toBundle(),
->>>>>>> 46f0d3ef
 		)
 	}
 
@@ -214,42 +200,4 @@
 	private fun onLoadingStateChanged(isLoading: Boolean) {
 		binding.progressBar.isVisible = isLoading
 	}
-
-<<<<<<< HEAD
-	private fun findBottomSheetBehavior(): BottomSheetBehavior<*>? {
-		val v = view ?: return null
-		for (p in v.parents) {
-			val layoutParams = (p as? View)?.layoutParams
-			if (layoutParams is CoordinatorLayout.LayoutParams) {
-				val behavior = layoutParams.behavior
-				if (behavior is BottomSheetBehavior<*>) {
-					return behavior
-				}
-=======
-	private inner class ChaptersMenuProvider : MenuProvider {
-
-		override fun onCreateMenu(menu: Menu, menuInflater: MenuInflater) {
-			menuInflater.inflate(R.menu.opt_chapters, menu)
-			val searchMenuItem = menu.findItem(R.id.action_search)
-			searchMenuItem.setOnActionExpandListener(this@ChaptersFragment)
-			val searchView = searchMenuItem.actionView as SearchView
-			searchView.setOnQueryTextListener(this@ChaptersFragment)
-			searchView.setIconifiedByDefault(false)
-			searchView.queryHint = searchMenuItem.title
-		}
-
-		override fun onPrepareMenu(menu: Menu) {
-			menu.findItem(R.id.action_reversed)?.isChecked = viewModel.isChaptersReversed.value == true
-			menu.findItem(R.id.action_search)?.isVisible = viewModel.isChaptersEmpty.value == false
-		}
-
-		override fun onMenuItemSelected(menuItem: MenuItem): Boolean = when (menuItem.itemId) {
-			R.id.action_reversed -> {
-				viewModel.setChaptersReversed(!menuItem.isChecked)
-				true
->>>>>>> 46f0d3ef
-			}
-		}
-		return null
-	}
 }