--- conflicted
+++ resolved
@@ -24,13 +24,13 @@
 	loader: PageLoader,
 	clickListener: OnListItemClickListener<MangaPage>,
 ) = adapterDelegateViewBinding<PageThumbnail, PageThumbnail, ItemPageThumbBinding>(
-	{ inflater, parent -> ItemPageThumbBinding.inflate(inflater, parent, false) }
+	{ inflater, parent -> ItemPageThumbBinding.inflate(inflater, parent, false) },
 ) {
 	var job: Job? = null
 	val gridWidth = itemView.context.resources.getDimensionPixelSize(R.dimen.preferred_grid_width)
 	val thumbSize = Size(
 		width = gridWidth,
-		height = (gridWidth * 13f / 18f).toInt()
+		height = (gridWidth * 13f / 18f).toInt(),
 	)
 
 	suspend fun loadPageThumbnail(item: PageThumbnail): Drawable? = withContext(Dispatchers.Default) {
@@ -40,13 +40,9 @@
 					.data(url)
 					.referer(item.page.referer)
 					.size(thumbSize)
-<<<<<<< HEAD
-					.allowRgb565(isLowRamDevice(context))
-=======
 					.scale(Scale.FILL)
 					.allowRgb565(true)
->>>>>>> 8faacab5
-					.build()
+					.build(),
 			).drawable
 		}?.let { drawable ->
 			return@withContext drawable
@@ -57,7 +53,7 @@
 				.data(file)
 				.size(thumbSize)
 				.allowRgb565(isLowRamDevice(context))
-				.build()
+				.build(),
 		).drawable
 	}
 
