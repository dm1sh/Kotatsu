--- conflicted
+++ resolved
@@ -32,14 +32,10 @@
 	}
 
 	suspend fun storeManga(manga: Manga) {
-<<<<<<< HEAD
-		db.mangaDao.upsert(MangaEntity.from(manga), manga.tags.map(TagEntity.Companion::fromMangaTag))
-=======
 		val tags = manga.tags.map(TagEntity.Companion::fromMangaTag)
 		db.withTransaction {
-			db.tagsDao().upsert(tags)
-			db.mangaDao().upsert(MangaEntity.from(manga), tags)
+			db.tagsDao.upsert(tags)
+			db.mangaDao.upsert(MangaEntity.from(manga), tags)
 		}
->>>>>>> 450daf17
 	}
 }