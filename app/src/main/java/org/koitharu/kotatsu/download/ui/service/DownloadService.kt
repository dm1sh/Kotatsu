package org.koitharu.kotatsu.download.ui.service

import android.content.BroadcastReceiver
import android.content.Context
import android.content.Intent
import android.content.IntentFilter
import android.os.Binder
import android.os.IBinder
import android.os.PowerManager
import android.widget.Toast
import androidx.annotation.MainThread
import androidx.core.app.ServiceCompat
import androidx.core.content.ContextCompat
import androidx.lifecycle.DefaultLifecycleObserver
import androidx.lifecycle.LifecycleOwner
import androidx.lifecycle.lifecycleScope
import com.google.android.material.dialog.MaterialAlertDialogBuilder
import dagger.hilt.android.AndroidEntryPoint
import java.util.concurrent.TimeUnit
import javax.inject.Inject
import kotlin.collections.set
import kotlinx.coroutines.flow.*
import kotlinx.coroutines.launch
<<<<<<< HEAD
import kotlinx.coroutines.plus
=======
import org.koin.android.ext.android.get
import org.koin.core.context.GlobalContext
>>>>>>> 32e80c7e
import org.koitharu.kotatsu.BuildConfig
import org.koitharu.kotatsu.R
import org.koitharu.kotatsu.base.ui.BaseService
import org.koitharu.kotatsu.core.model.parcelable.ParcelableManga
import org.koitharu.kotatsu.download.domain.DownloadManager
import org.koitharu.kotatsu.download.domain.DownloadState
import org.koitharu.kotatsu.parsers.model.Manga
import org.koitharu.kotatsu.utils.ext.throttle
import org.koitharu.kotatsu.utils.progress.PausingProgressJob
import org.koitharu.kotatsu.utils.progress.ProgressJob
import org.koitharu.kotatsu.utils.progress.TimeLeftEstimator

@AndroidEntryPoint
class DownloadService : BaseService() {

	private lateinit var downloadManager: DownloadManager
	private lateinit var downloadNotification: DownloadNotification
	private lateinit var wakeLock: PowerManager.WakeLock

	@Inject
	lateinit var downloadManagerFactory: DownloadManager.Factory

	private val jobs = LinkedHashMap<Int, PausingProgressJob<DownloadState>>()
	private val jobCount = MutableStateFlow(0)
	private val controlReceiver = ControlReceiver()

	override fun onCreate() {
		super.onCreate()
		isRunning = true
		downloadNotification = DownloadNotification(this)
		wakeLock = (applicationContext.getSystemService(Context.POWER_SERVICE) as PowerManager)
			.newWakeLock(PowerManager.PARTIAL_WAKE_LOCK, "kotatsu:downloading")
<<<<<<< HEAD
		downloadManager = downloadManagerFactory.create(
			coroutineScope = lifecycleScope + WakeLockNode(wakeLock, TimeUnit.HOURS.toMillis(1)),
		)
=======
		wakeLock.acquire(TimeUnit.HOURS.toMillis(8))
		downloadManager = get<DownloadManager.Factory>().create(lifecycleScope)
>>>>>>> 32e80c7e
		DownloadNotification.createChannel(this)
		startForeground(DownloadNotification.ID_GROUP, downloadNotification.buildGroupNotification())
		val intentFilter = IntentFilter()
		intentFilter.addAction(ACTION_DOWNLOAD_CANCEL)
		intentFilter.addAction(ACTION_DOWNLOAD_RESUME)
		registerReceiver(controlReceiver, intentFilter)
	}

	override fun onStartCommand(intent: Intent?, flags: Int, startId: Int): Int {
		super.onStartCommand(intent, flags, startId)
		val manga = intent?.getParcelableExtra<ParcelableManga>(EXTRA_MANGA)?.manga
		val chapters = intent?.getLongArrayExtra(EXTRA_CHAPTERS_IDS)
		return if (manga != null) {
			jobs[startId] = downloadManga(startId, manga, chapters)
			jobCount.value = jobs.size
			START_REDELIVER_INTENT
		} else {
			stopSelfIfIdle()
			START_NOT_STICKY
		}
	}

	override fun onBind(intent: Intent): IBinder {
		super.onBind(intent)
		return DownloadBinder(this)
	}

	override fun onDestroy() {
		unregisterReceiver(controlReceiver)
<<<<<<< HEAD
=======
		wakeLock.release()
>>>>>>> 32e80c7e
		isRunning = false
		super.onDestroy()
	}

	private fun downloadManga(
		startId: Int,
		manga: Manga,
		chaptersIds: LongArray?,
	): PausingProgressJob<DownloadState> {
		val job = downloadManager.downloadManga(manga, chaptersIds, startId)
		listenJob(job)
		return job
	}

	private fun listenJob(job: ProgressJob<DownloadState>) {
		lifecycleScope.launch {
			val startId = job.progressValue.startId
			val notificationItem = downloadNotification.newItem(startId)
			try {
				val timeLeftEstimator = TimeLeftEstimator()
				notificationItem.notify(job.progressValue, -1L)
				job.progressAsFlow()
					.onEach { state ->
						if (state is DownloadState.Progress) {
							timeLeftEstimator.tick(value = state.progress, total = state.max)
						} else {
							timeLeftEstimator.emptyTick()
						}
					}
					.throttle { state -> if (state is DownloadState.Progress) 400L else 0L }
					.whileActive()
					.collect { state ->
						val timeLeft = timeLeftEstimator.getEstimatedTimeLeft()
						notificationItem.notify(state, timeLeft)
					}
				job.join()
			} finally {
				(job.progressValue as? DownloadState.Done)?.let {
					sendBroadcast(
						Intent(ACTION_DOWNLOAD_COMPLETE)
							.putExtra(EXTRA_MANGA, ParcelableManga(it.localManga, withChapters = false)),
					)
				}
<<<<<<< HEAD
				notificationSwitcher.detach(
					startId,
					if (job.isCancelled) {
						null
					} else {
						notification.create(job.progressValue, -1L)
					},
				)
				jobs.remove(job.progressValue.startId)
				jobCount.value = jobs.size
				stopSelf(startId)
=======
				if (job.isCancelled) {
					notificationItem.dismiss()
					if (jobs.remove(startId) != null) {
						jobCount.value = jobs.size
					}
				} else {
					notificationItem.notify(job.progressValue, -1L)
				}
>>>>>>> 32e80c7e
			}
		}.invokeOnCompletion {
			stopSelfIfIdle()
		}
	}

	private fun Flow<DownloadState>.whileActive(): Flow<DownloadState> = transformWhile { state ->
		emit(state)
		!state.isTerminal
	}

	private val DownloadState.isTerminal: Boolean
		get() = this is DownloadState.Done || this is DownloadState.Cancelled || (this is DownloadState.Error && !canRetry)

	@MainThread
	private fun stopSelfIfIdle() {
		if (jobs.any { (_, job) -> job.isActive }) {
			return
		}
		downloadNotification.detach()
		ServiceCompat.stopForeground(this, ServiceCompat.STOP_FOREGROUND_REMOVE)
		stopSelf()
	}

	inner class ControlReceiver : BroadcastReceiver() {

		override fun onReceive(context: Context, intent: Intent?) {
			when (intent?.action) {
				ACTION_DOWNLOAD_CANCEL -> {
					val cancelId = intent.getIntExtra(EXTRA_CANCEL_ID, 0)
					jobs[cancelId]?.cancel()
<<<<<<< HEAD
=======
					// jobs.remove(cancelId)?.cancel()
					// jobCount.value = jobs.size
>>>>>>> 32e80c7e
				}
				ACTION_DOWNLOAD_RESUME -> {
					val cancelId = intent.getIntExtra(EXTRA_CANCEL_ID, 0)
					jobs[cancelId]?.resume()
				}
			}
		}
	}

	class DownloadBinder(service: DownloadService) : Binder(), DefaultLifecycleObserver {

<<<<<<< HEAD
		private var downloadsStateFlow = MutableStateFlow<Collection<PausingProgressJob<DownloadState>>>(emptyList())
=======
		private var downloadsStateFlow = MutableStateFlow<List<PausingProgressJob<DownloadState>>>(emptyList())
>>>>>>> 32e80c7e

		init {
			service.lifecycle.addObserver(this)
			service.jobCount.onEach {
<<<<<<< HEAD
				downloadsStateFlow.value = service.jobs.values
=======
				downloadsStateFlow.value = service.jobs.values.toList()
>>>>>>> 32e80c7e
			}.launchIn(service.lifecycleScope)
		}

		override fun onDestroy(owner: LifecycleOwner) {
			owner.lifecycle.removeObserver(this)
			downloadsStateFlow.value = emptyList()
			super.onDestroy(owner)
		}

		val downloads
			get() = downloadsStateFlow.asStateFlow()
	}

	companion object {

		var isRunning: Boolean = false
			private set

		@Deprecated("Use LocalMangaRepository.watchReadableDirs instead")
		const val ACTION_DOWNLOAD_COMPLETE = "${BuildConfig.APPLICATION_ID}.action.ACTION_DOWNLOAD_COMPLETE"

		private const val ACTION_DOWNLOAD_CANCEL = "${BuildConfig.APPLICATION_ID}.action.ACTION_DOWNLOAD_CANCEL"
		private const val ACTION_DOWNLOAD_RESUME = "${BuildConfig.APPLICATION_ID}.action.ACTION_DOWNLOAD_RESUME"

		const val EXTRA_MANGA = "manga"
		private const val EXTRA_CHAPTERS_IDS = "chapters_ids"
		private const val EXTRA_CANCEL_ID = "cancel_id"

		fun start(context: Context, manga: Manga, chaptersIds: Collection<Long>? = null) {
			if (chaptersIds?.isEmpty() == true) {
				return
			}
			val intent = Intent(context, DownloadService::class.java)
			intent.putExtra(EXTRA_MANGA, ParcelableManga(manga, withChapters = false))
			if (chaptersIds != null) {
				intent.putExtra(EXTRA_CHAPTERS_IDS, chaptersIds.toLongArray())
			}
			ContextCompat.startForegroundService(context, intent)
			Toast.makeText(context, R.string.manga_downloading_, Toast.LENGTH_SHORT).show()
		}

		fun start(context: Context, manga: Collection<Manga>) {
			if (manga.isEmpty()) {
				return
			}
			for (item in manga) {
				val intent = Intent(context, DownloadService::class.java)
				intent.putExtra(EXTRA_MANGA, ParcelableManga(item, withChapters = false))
				ContextCompat.startForegroundService(context, intent)
			}
		}

		fun confirmAndStart(context: Context, items: Set<Manga>) {
			MaterialAlertDialogBuilder(context)
				.setTitle(R.string.save_manga)
				.setMessage(R.string.batch_manga_save_confirm)
				.setNegativeButton(android.R.string.cancel, null)
				.setPositiveButton(R.string.save) { _, _ ->
					start(context, items)
				}.show()
		}

		fun getCancelIntent(startId: Int) = Intent(ACTION_DOWNLOAD_CANCEL)
			.putExtra(EXTRA_CANCEL_ID, startId)

		fun getResumeIntent(startId: Int) = Intent(ACTION_DOWNLOAD_RESUME)
			.putExtra(EXTRA_CANCEL_ID, startId)

		fun getDownloadedManga(intent: Intent?): Manga? {
			if (intent?.action == ACTION_DOWNLOAD_COMPLETE) {
				return intent.getParcelableExtra<ParcelableManga>(EXTRA_MANGA)?.manga
			}
			return null
		}
	}
}<|MERGE_RESOLUTION|>--- conflicted
+++ resolved
@@ -21,12 +21,6 @@
 import kotlin.collections.set
 import kotlinx.coroutines.flow.*
 import kotlinx.coroutines.launch
-<<<<<<< HEAD
-import kotlinx.coroutines.plus
-=======
-import org.koin.android.ext.android.get
-import org.koin.core.context.GlobalContext
->>>>>>> 32e80c7e
 import org.koitharu.kotatsu.BuildConfig
 import org.koitharu.kotatsu.R
 import org.koitharu.kotatsu.base.ui.BaseService
@@ -59,14 +53,8 @@
 		downloadNotification = DownloadNotification(this)
 		wakeLock = (applicationContext.getSystemService(Context.POWER_SERVICE) as PowerManager)
 			.newWakeLock(PowerManager.PARTIAL_WAKE_LOCK, "kotatsu:downloading")
-<<<<<<< HEAD
-		downloadManager = downloadManagerFactory.create(
-			coroutineScope = lifecycleScope + WakeLockNode(wakeLock, TimeUnit.HOURS.toMillis(1)),
-		)
-=======
+		downloadManager = downloadManagerFactory.create(lifecycleScope)
 		wakeLock.acquire(TimeUnit.HOURS.toMillis(8))
-		downloadManager = get<DownloadManager.Factory>().create(lifecycleScope)
->>>>>>> 32e80c7e
 		DownloadNotification.createChannel(this)
 		startForeground(DownloadNotification.ID_GROUP, downloadNotification.buildGroupNotification())
 		val intentFilter = IntentFilter()
@@ -96,10 +84,7 @@
 
 	override fun onDestroy() {
 		unregisterReceiver(controlReceiver)
-<<<<<<< HEAD
-=======
 		wakeLock.release()
->>>>>>> 32e80c7e
 		isRunning = false
 		super.onDestroy()
 	}
@@ -143,19 +128,6 @@
 							.putExtra(EXTRA_MANGA, ParcelableManga(it.localManga, withChapters = false)),
 					)
 				}
-<<<<<<< HEAD
-				notificationSwitcher.detach(
-					startId,
-					if (job.isCancelled) {
-						null
-					} else {
-						notification.create(job.progressValue, -1L)
-					},
-				)
-				jobs.remove(job.progressValue.startId)
-				jobCount.value = jobs.size
-				stopSelf(startId)
-=======
 				if (job.isCancelled) {
 					notificationItem.dismiss()
 					if (jobs.remove(startId) != null) {
@@ -164,7 +136,6 @@
 				} else {
 					notificationItem.notify(job.progressValue, -1L)
 				}
->>>>>>> 32e80c7e
 			}
 		}.invokeOnCompletion {
 			stopSelfIfIdle()
@@ -196,11 +167,6 @@
 				ACTION_DOWNLOAD_CANCEL -> {
 					val cancelId = intent.getIntExtra(EXTRA_CANCEL_ID, 0)
 					jobs[cancelId]?.cancel()
-<<<<<<< HEAD
-=======
-					// jobs.remove(cancelId)?.cancel()
-					// jobCount.value = jobs.size
->>>>>>> 32e80c7e
 				}
 				ACTION_DOWNLOAD_RESUME -> {
 					val cancelId = intent.getIntExtra(EXTRA_CANCEL_ID, 0)
@@ -212,20 +178,12 @@
 
 	class DownloadBinder(service: DownloadService) : Binder(), DefaultLifecycleObserver {
 
-<<<<<<< HEAD
-		private var downloadsStateFlow = MutableStateFlow<Collection<PausingProgressJob<DownloadState>>>(emptyList())
-=======
 		private var downloadsStateFlow = MutableStateFlow<List<PausingProgressJob<DownloadState>>>(emptyList())
->>>>>>> 32e80c7e
 
 		init {
 			service.lifecycle.addObserver(this)
 			service.jobCount.onEach {
-<<<<<<< HEAD
-				downloadsStateFlow.value = service.jobs.values
-=======
 				downloadsStateFlow.value = service.jobs.values.toList()
->>>>>>> 32e80c7e
 			}.launchIn(service.lifecycleScope)
 		}
 
