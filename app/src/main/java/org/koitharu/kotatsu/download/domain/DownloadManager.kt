--- conflicted
+++ resolved
@@ -4,14 +4,10 @@
 import android.webkit.MimeTypeMap
 import coil.ImageLoader
 import coil.request.ImageRequest
-<<<<<<< HEAD
 import dagger.assisted.Assisted
 import dagger.assisted.AssistedFactory
 import dagger.assisted.AssistedInject
 import dagger.hilt.android.qualifiers.ApplicationContext
-=======
-import coil.size.Scale
->>>>>>> 8faacab5
 import java.io.File
 import kotlinx.coroutines.*
 import kotlinx.coroutines.flow.MutableStateFlow
@@ -33,12 +29,7 @@
 import org.koitharu.kotatsu.utils.ext.deleteAwait
 import org.koitharu.kotatsu.utils.ext.printStackTraceDebug
 import org.koitharu.kotatsu.utils.ext.referer
-<<<<<<< HEAD
-import org.koitharu.kotatsu.utils.ext.waitForNetwork
-import org.koitharu.kotatsu.utils.progress.ProgressJob
-=======
 import org.koitharu.kotatsu.utils.progress.PausingProgressJob
->>>>>>> 8faacab5
 
 private const val MAX_FAILSAFE_ATTEMPTS = 2
 private const val DOWNLOAD_ERROR_DELAY = 500L
@@ -55,12 +46,6 @@
 	private val mangaRepositoryFactory: MangaRepository.Factory,
 ) {
 
-<<<<<<< HEAD
-	private val connectivityManager = context.getSystemService(
-		Context.CONNECTIVITY_SERVICE,
-	) as ConnectivityManager
-=======
->>>>>>> 8faacab5
 	private val coverWidth = context.resources.getDimensionPixelSize(
 		androidx.core.R.dimen.compat_notification_large_icon_max_width,
 	)
@@ -137,23 +122,17 @@
 							chapter = chapter,
 							file = file,
 							pageNumber = pageIndex,
-							ext = MimeTypeMap.getFileExtensionFromUrl(url)
+							ext = MimeTypeMap.getFileExtensionFromUrl(url),
 						)
 					}
 					outState.value = DownloadState.Progress(
-<<<<<<< HEAD
-						startId,
-						data,
-						cover,
-=======
 						startId = startId,
 						manga = data,
 						cover = cover,
->>>>>>> 8faacab5
 						totalChapters = chapters.size,
 						currentChapter = chapterIndex,
 						totalPages = pages.size,
-						currentPage = pageIndex
+						currentPage = pageIndex,
 					)
 
 					if (settings.isDownloadsSlowdownEnabled) {
@@ -234,7 +213,7 @@
 				manga = prevValue.manga,
 				cover = prevValue.cover,
 				error = throwable,
-				canRetry = false
+				canRetry = false,
 			)
 		}
 
@@ -251,18 +230,6 @@
 	@AssistedFactory
 	interface Factory {
 
-<<<<<<< HEAD
 		fun create(coroutineScope: CoroutineScope): DownloadManager
-=======
-		fun create(coroutineScope: CoroutineScope) = DownloadManager(
-			coroutineScope = coroutineScope,
-			context = context,
-			imageLoader = imageLoader,
-			okHttp = okHttp,
-			cache = cache,
-			localMangaRepository = localMangaRepository,
-			settings = settings
-		)
->>>>>>> 8faacab5
 	}
 }