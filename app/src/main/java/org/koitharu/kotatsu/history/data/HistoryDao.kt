--- conflicted
+++ resolved
@@ -43,28 +43,16 @@
 	@Query("SELECT COUNT(*) FROM history WHERE deleted_at = 0")
 	abstract fun observeCount(): Flow<Int>
 
-<<<<<<< HEAD
 	@Query("UPDATE history SET deleted_at = :now WHERE deleted_at = 0")
 	abstract suspend fun clear(now: Long = System.currentTimeMillis())
-=======
-	@Query("SELECT percent FROM history WHERE manga_id = :id")
+
+	@Query("SELECT percent FROM history WHERE manga_id = :id AND deleted_at = 0")
 	abstract suspend fun findProgress(id: Long): Float?
-
-	@Query("DELETE FROM history")
-	abstract suspend fun clear()
->>>>>>> 39630990
 
 	@Insert(onConflict = OnConflictStrategy.IGNORE)
 	abstract suspend fun insert(entity: HistoryEntity): Long
 
-<<<<<<< HEAD
-	@Query(
-		"UPDATE history SET page = :page, chapter_id = :chapterId, scroll = :scroll, updated_at = :updatedAt " +
-			"WHERE manga_id = :mangaId"
-	)
-=======
 	@Query("UPDATE history SET page = :page, chapter_id = :chapterId, scroll = :scroll, percent = :percent, updated_at = :updatedAt WHERE manga_id = :mangaId")
->>>>>>> 39630990
 	abstract suspend fun update(
 		mangaId: Long,
 		page: Int,
