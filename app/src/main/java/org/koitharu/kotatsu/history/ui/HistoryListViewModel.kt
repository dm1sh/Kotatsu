--- conflicted
+++ resolved
@@ -77,14 +77,7 @@
 			return
 		}
 		launchJob(Dispatchers.Default) {
-<<<<<<< HEAD
-			val handle = repository.delete(ids) + ReversibleHandle {
-				shortcutsRepository.updateShortcuts()
-			}
-			shortcutsRepository.updateShortcuts()
-=======
-			val handle = repository.deleteReversible(ids)
->>>>>>> 39630990
+			val handle = repository.delete(ids)
 			onItemsRemoved.postCall(handle)
 		}
 	}
@@ -101,9 +94,6 @@
 		val result = ArrayList<ListModel>(if (grouped) (list.size * 1.4).toInt() else list.size + 1)
 		val showPercent = settings.isReadingIndicatorsEnabled
 		var prevDate: DateTimeAgo? = null
-		if (!grouped) {
-			result += ListHeader(null, R.string.history, null)
-		}
 		for ((manga, history) in list) {
 			if (grouped) {
 				val date = timeAgo(history.updatedAt)
