package org.koitharu.kotatsu.history.domain

import androidx.room.withTransaction
import kotlinx.coroutines.flow.Flow
import kotlinx.coroutines.flow.distinctUntilChanged
import kotlinx.coroutines.flow.map
import org.koitharu.kotatsu.base.domain.ReversibleHandle
import org.koitharu.kotatsu.core.db.MangaDatabase
import org.koitharu.kotatsu.core.db.entity.*
import org.koitharu.kotatsu.core.model.MangaHistory
import org.koitharu.kotatsu.core.prefs.AppSettings
import org.koitharu.kotatsu.history.data.HistoryEntity
import org.koitharu.kotatsu.history.data.toMangaHistory
import org.koitharu.kotatsu.parsers.model.Manga
import org.koitharu.kotatsu.parsers.model.MangaTag
import org.koitharu.kotatsu.scrobbling.domain.Scrobbler
import org.koitharu.kotatsu.scrobbling.domain.tryScrobble
import org.koitharu.kotatsu.tracker.domain.TrackingRepository
import org.koitharu.kotatsu.utils.ext.mapItems

const val PROGRESS_NONE = -1f

class HistoryRepository(
	private val db: MangaDatabase,
	private val trackingRepository: TrackingRepository,
	private val settings: AppSettings,
	private val scrobblers: List<Scrobbler>,
) {

	suspend fun getList(offset: Int, limit: Int = 20): List<Manga> {
		val entities = db.historyDao.findAll(offset, limit)
		return entities.map { it.manga.toManga(it.tags.toMangaTags()) }
	}

	suspend fun getLastOrNull(): Manga? {
		val entity = db.historyDao.findAll(0, 1).firstOrNull() ?: return null
		return entity.manga.toManga(entity.tags.toMangaTags())
	}

	fun observeAll(): Flow<List<Manga>> {
		return db.historyDao.observeAll().mapItems {
			it.manga.toManga(it.tags.toMangaTags())
		}
	}

	fun observeAllWithHistory(): Flow<List<MangaWithHistory>> {
		return db.historyDao.observeAll().mapItems {
			MangaWithHistory(
				it.manga.toManga(it.tags.toMangaTags()),
				it.history.toMangaHistory(),
			)
		}
	}

	fun observeOne(id: Long): Flow<MangaHistory?> {
		return db.historyDao.observe(id).map {
			it?.toMangaHistory()
		}
	}

	fun observeHasItems(): Flow<Boolean> {
		return db.historyDao.observeCount()
			.map { it > 0 }
			.distinctUntilChanged()
	}

	suspend fun addOrUpdate(manga: Manga, chapterId: Long, page: Int, scroll: Int, percent: Float) {
		if (manga.isNsfw && settings.isHistoryExcludeNsfw || settings.isIncognitoModeEnabled) {
			return
		}
		val tags = manga.tags.toEntities()
		db.withTransaction {
			db.tagsDao.upsert(tags)
			db.mangaDao.upsert(manga.toEntity(), tags)
			db.historyDao.upsert(
				HistoryEntity(
					mangaId = manga.id,
					createdAt = System.currentTimeMillis(),
					updatedAt = System.currentTimeMillis(),
					chapterId = chapterId,
					page = page,
					scroll = scroll.toFloat(), // we migrate to int, but decide to not update database
<<<<<<< HEAD
					deletedAt = 0L,
=======
					percent = percent,
>>>>>>> 39630990
				)
			)
			trackingRepository.syncWithHistory(manga, chapterId)
			val chapter = manga.chapters?.find { x -> x.id == chapterId }
			if (chapter != null) {
				scrobblers.forEach { it.tryScrobble(manga.id, chapter) }
			}
		}
	}

	suspend fun getOne(manga: Manga): MangaHistory? {
		return db.historyDao.find(manga.id)?.toMangaHistory()
	}

	suspend fun getProgress(mangaId: Long): Float {
		return db.historyDao.findProgress(mangaId) ?: PROGRESS_NONE
	}

	suspend fun clear() {
		db.historyDao.clear()
	}

	suspend fun delete(manga: Manga) {
		db.historyDao.delete(manga.id)
	}

	suspend fun delete(ids: Collection<Long>): ReversibleHandle {
		db.withTransaction {
			for (id in ids) {
				db.historyDao.delete(id)
			}
		}
<<<<<<< HEAD
=======
	}

	suspend fun deleteAfter(minDate: Long) {
		db.historyDao.delete(minDate)
	}

	suspend fun deleteReversible(ids: Collection<Long>): ReversibleHandle {
		val entities = db.withTransaction {
			val entities = db.historyDao.findAll(ids.toList()).filterNotNull()
			for (id in ids) {
				db.historyDao.delete(id)
			}
			entities
		}
>>>>>>> 39630990
		return ReversibleHandle {
			recover(ids)
		}
	}

	/**
	 * Try to replace one manga with another one
	 * Useful for replacing saved manga on deleting it with remove source
	 */
	suspend fun deleteOrSwap(manga: Manga, alternative: Manga?) {
		if (alternative == null || db.mangaDao.update(alternative.toEntity()) <= 0) {
			db.historyDao.delete(manga.id)
		}
	}

	suspend fun getPopularTags(limit: Int): List<MangaTag> {
		return db.historyDao.findPopularTags(limit).map { x -> x.toMangaTag() }
	}

	private suspend fun recover(ids: Collection<Long>) {
		db.withTransaction {
			for (id in ids) {
				db.historyDao.recover(id)
			}
		}
	}
}<|MERGE_RESOLUTION|>--- conflicted
+++ resolved
@@ -80,11 +80,8 @@
 					chapterId = chapterId,
 					page = page,
 					scroll = scroll.toFloat(), // we migrate to int, but decide to not update database
-<<<<<<< HEAD
+					percent = percent,
 					deletedAt = 0L,
-=======
-					percent = percent,
->>>>>>> 39630990
 				)
 			)
 			trackingRepository.syncWithHistory(manga, chapterId)
@@ -111,29 +108,16 @@
 		db.historyDao.delete(manga.id)
 	}
 
+	suspend fun deleteAfter(minDate: Long) {
+		db.historyDao.delete(minDate)
+	}
+
 	suspend fun delete(ids: Collection<Long>): ReversibleHandle {
 		db.withTransaction {
 			for (id in ids) {
 				db.historyDao.delete(id)
 			}
 		}
-<<<<<<< HEAD
-=======
-	}
-
-	suspend fun deleteAfter(minDate: Long) {
-		db.historyDao.delete(minDate)
-	}
-
-	suspend fun deleteReversible(ids: Collection<Long>): ReversibleHandle {
-		val entities = db.withTransaction {
-			val entities = db.historyDao.findAll(ids.toList()).filterNotNull()
-			for (id in ids) {
-				db.historyDao.delete(id)
-			}
-			entities
-		}
->>>>>>> 39630990
 		return ReversibleHandle {
 			recover(ids)
 		}
