package org.koitharu.kotatsu.history.data

import androidx.room.ColumnInfo
import androidx.room.Entity
import androidx.room.ForeignKey
import androidx.room.PrimaryKey
import org.koitharu.kotatsu.core.db.TABLE_HISTORY
import org.koitharu.kotatsu.core.db.entity.MangaEntity

@Entity(
	tableName = TABLE_HISTORY,
	foreignKeys = [
		ForeignKey(
			entity = MangaEntity::class,
			parentColumns = ["manga_id"],
			childColumns = ["manga_id"],
			onDelete = ForeignKey.CASCADE,
		)
	]
)
data class HistoryEntity(
	@PrimaryKey(autoGenerate = false)
	@ColumnInfo(name = "manga_id") val mangaId: Long,
	@ColumnInfo(name = "created_at") val createdAt: Long,
	@ColumnInfo(name = "updated_at") val updatedAt: Long,
	@ColumnInfo(name = "chapter_id") val chapterId: Long,
	@ColumnInfo(name = "page") val page: Int,
	@ColumnInfo(name = "scroll") val scroll: Float,
<<<<<<< HEAD
	@ColumnInfo(name = "deleted_at") val deletedAt: Long,
=======
	@ColumnInfo(name = "percent") val percent: Float,
>>>>>>> 39630990
)<|MERGE_RESOLUTION|>--- conflicted
+++ resolved
@@ -26,9 +26,6 @@
 	@ColumnInfo(name = "chapter_id") val chapterId: Long,
 	@ColumnInfo(name = "page") val page: Int,
 	@ColumnInfo(name = "scroll") val scroll: Float,
-<<<<<<< HEAD
+	@ColumnInfo(name = "percent") val percent: Float,
 	@ColumnInfo(name = "deleted_at") val deletedAt: Long,
-=======
-	@ColumnInfo(name = "percent") val percent: Float,
->>>>>>> 39630990
 )