--- conflicted
+++ resolved
@@ -8,10 +8,7 @@
 val historyModule
 	get() = module {
 
-<<<<<<< HEAD
-		factory { HistoryRepository(get(), get(), get(), getAll()) }
-=======
-		single { HistoryRepository(get(), get(), get()) }
->>>>>>> 1044d7a8
+		single { HistoryRepository(get(), get(), get(), getAll()) }
+
 		viewModel { HistoryListViewModel(get(), get(), get(), get()) }
 	}