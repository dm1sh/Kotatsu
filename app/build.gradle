plugins {
	id 'com.android.application'
	id 'kotlin-android'
	id 'kotlin-kapt'
	id 'kotlin-parcelize'
}

android {
	compileSdkVersion 32
	buildToolsVersion '32.0.0'
	namespace 'org.koitharu.kotatsu'

	defaultConfig {
		applicationId 'org.koitharu.kotatsu'
		minSdkVersion 21
		targetSdkVersion 32
		versionCode 416
		versionName '3.4.4'
		generatedDensities = []
		testInstrumentationRunner "androidx.test.runner.AndroidJUnitRunner"

		kapt {
			arguments {
				arg 'room.schemaLocation', "$projectDir/schemas".toString()
			}
		}

		// define this values in your local.properties file
		buildConfigField 'String', 'SHIKIMORI_CLIENT_ID', "\"${localProperty('shikimori.clientId')}\""
		buildConfigField 'String', 'SHIKIMORI_CLIENT_SECRET', "\"${localProperty('shikimori.clientSecret')}\""

		if (currentBranch() == "feature/nextgen") {
			applicationIdSuffix = '.next'
		}
	}
	buildTypes {
		debug {
			applicationIdSuffix = '.debug'
		}
		release {
			multiDexEnabled false
			minifyEnabled true
			shrinkResources true
			proguardFiles getDefaultProguardFile('proguard-android-optimize.txt'), 'proguard-rules.pro'
		}
	}
	buildFeatures {
		viewBinding true
	}
	sourceSets {
		androidTest.assets.srcDirs += files("$projectDir/schemas".toString())
	}
	compileOptions {
		sourceCompatibility JavaVersion.VERSION_1_8
		targetCompatibility JavaVersion.VERSION_1_8
	}
	kotlinOptions {
		jvmTarget = JavaVersion.VERSION_1_8.toString()
		freeCompilerArgs += [
			'-opt-in=kotlinx.coroutines.ExperimentalCoroutinesApi',
			'-opt-in=kotlinx.coroutines.FlowPreview',
			'-opt-in=kotlin.contracts.ExperimentalContracts',
			'-opt-in=coil.annotation.ExperimentalCoilApi',
		]
	}
	lint {
		abortOnError false
		disable 'MissingTranslation', 'PrivateResource', 'NotifyDataSetChanged'
	}
	testOptions {
		unitTests.includeAndroidResources = true
		unitTests.returnDefaultValues = false
	}
}
afterEvaluate {
	compileDebugKotlin {
		kotlinOptions {
			freeCompilerArgs += ['-opt-in=org.koitharu.kotatsu.parsers.InternalParsersApi']
		}
	}
}
dependencies {
<<<<<<< HEAD
	implementation('com.github.nv95:kotatsu-parsers:c5c84c8630') {
=======
	implementation('com.github.nv95:kotatsu-parsers:6af8cec134') {
>>>>>>> 2d4c1b75
		exclude group: 'org.json', module: 'json'
	}

	implementation 'org.jetbrains.kotlinx:kotlinx-coroutines-android:1.6.4'

	implementation 'androidx.core:core-ktx:1.8.0'
	implementation 'androidx.activity:activity-ktx:1.5.0'
	implementation 'androidx.fragment:fragment-ktx:1.5.0'
	implementation 'androidx.lifecycle:lifecycle-viewmodel-ktx:2.5.0'
	implementation 'androidx.lifecycle:lifecycle-livedata-ktx:2.5.0'
	implementation 'androidx.lifecycle:lifecycle-service:2.5.0'
	implementation 'androidx.lifecycle:lifecycle-process:2.5.0'
	implementation 'androidx.constraintlayout:constraintlayout:2.1.4'
	implementation 'androidx.swiperefreshlayout:swiperefreshlayout:1.1.0'
	implementation 'androidx.recyclerview:recyclerview:1.2.1'
	implementation 'androidx.viewpager2:viewpager2:1.1.0-beta01'
	implementation 'androidx.preference:preference-ktx:1.2.0'
	implementation 'androidx.work:work-runtime-ktx:2.7.1'
	implementation 'androidx.biometric:biometric-ktx:1.2.0-alpha04'
	implementation 'com.google.android.material:material:1.7.0-alpha02'
	//noinspection LifecycleAnnotationProcessorWithJava8
	kapt 'androidx.lifecycle:lifecycle-compiler:2.5.0'

	implementation 'androidx.room:room-runtime:2.4.2'
	implementation 'androidx.room:room-ktx:2.4.2'
	kapt 'androidx.room:room-compiler:2.4.2'

	implementation 'com.squareup.okhttp3:okhttp:4.10.0'
	implementation 'com.squareup.okhttp3:okhttp-dnsoverhttps:4.9.3'
	implementation 'com.squareup.okio:okio:3.2.0'

	implementation 'com.hannesdorfmann:adapterdelegates4-kotlin-dsl:4.3.2'
	implementation 'com.hannesdorfmann:adapterdelegates4-kotlin-dsl-viewbinding:4.3.2'

	implementation 'io.insert-koin:koin-android:3.2.0'
	implementation 'io.coil-kt:coil-base:2.1.0'
	implementation 'io.coil-kt:coil-svg:2.1.0'
	implementation 'com.davemorrissey.labs:subsampling-scale-image-view-androidx:3.10.0'
	implementation 'com.github.solkin:disk-lru-cache:1.4'

	implementation 'ch.acra:acra-mail:5.9.5'
	implementation 'ch.acra:acra-dialog:5.9.5'

	debugImplementation 'org.jsoup:jsoup:1.15.2'
	debugImplementation 'com.squareup.leakcanary:leakcanary-android:2.9.1'

	testImplementation 'junit:junit:4.13.2'
	testImplementation 'org.jetbrains.kotlinx:kotlinx-coroutines-test:1.6.4'

	androidTestImplementation 'androidx.test:runner:1.4.0'
	androidTestImplementation 'androidx.test:rules:1.4.0'
	androidTestImplementation 'androidx.test:core-ktx:1.4.0'
	androidTestImplementation 'androidx.test.ext:junit-ktx:1.1.3'

	androidTestImplementation 'org.jetbrains.kotlinx:kotlinx-coroutines-test:1.6.4'
	androidTestImplementation 'io.insert-koin:koin-test:3.2.0'
	androidTestImplementation 'io.insert-koin:koin-test-junit4:3.2.0'

	androidTestImplementation 'androidx.room:room-testing:2.4.2'
	androidTestImplementation 'com.squareup.moshi:moshi-kotlin:1.13.0'
}<|MERGE_RESOLUTION|>--- conflicted
+++ resolved
@@ -28,10 +28,6 @@
 		// define this values in your local.properties file
 		buildConfigField 'String', 'SHIKIMORI_CLIENT_ID', "\"${localProperty('shikimori.clientId')}\""
 		buildConfigField 'String', 'SHIKIMORI_CLIENT_SECRET', "\"${localProperty('shikimori.clientSecret')}\""
-
-		if (currentBranch() == "feature/nextgen") {
-			applicationIdSuffix = '.next'
-		}
 	}
 	buildTypes {
 		debug {
@@ -80,11 +76,7 @@
 	}
 }
 dependencies {
-<<<<<<< HEAD
-	implementation('com.github.nv95:kotatsu-parsers:c5c84c8630') {
-=======
 	implementation('com.github.nv95:kotatsu-parsers:6af8cec134') {
->>>>>>> 2d4c1b75
 		exclude group: 'org.json', module: 'json'
 	}
 
@@ -121,7 +113,6 @@
 
 	implementation 'io.insert-koin:koin-android:3.2.0'
 	implementation 'io.coil-kt:coil-base:2.1.0'
-	implementation 'io.coil-kt:coil-svg:2.1.0'
 	implementation 'com.davemorrissey.labs:subsampling-scale-image-view-androidx:3.10.0'
 	implementation 'com.github.solkin:disk-lru-cache:1.4'
 
