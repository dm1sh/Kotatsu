plugins {
	id 'com.android.application'
	id 'kotlin-android'
	id 'kotlin-kapt'
	id 'kotlin-parcelize'
}

android {
	compileSdkVersion 32
	buildToolsVersion '32.0.0'
	namespace 'org.koitharu.kotatsu'

	defaultConfig {
		applicationId 'org.koitharu.kotatsu'
		minSdkVersion 21
		targetSdkVersion 32
		versionCode 410
		versionName '3.3.1'
		generatedDensities = []
		testInstrumentationRunner "androidx.test.runner.AndroidJUnitRunner"

		kapt {
			arguments {
				arg 'room.schemaLocation', "$projectDir/schemas".toString()
			}
		}
	}
	buildTypes {
		debug {
			applicationIdSuffix = '.debug'
		}
		release {
			multiDexEnabled false
			minifyEnabled true
			shrinkResources true
			proguardFiles getDefaultProguardFile('proguard-android-optimize.txt'), 'proguard-rules.pro'
		}
	}
	buildFeatures {
		viewBinding true
	}
	sourceSets {
		androidTest.assets.srcDirs += files("$projectDir/schemas".toString())
	}
	compileOptions {
		sourceCompatibility JavaVersion.VERSION_1_8
		targetCompatibility JavaVersion.VERSION_1_8
	}
	kotlinOptions {
		jvmTarget = JavaVersion.VERSION_1_8.toString()
		freeCompilerArgs += [
			'-opt-in=kotlinx.coroutines.ExperimentalCoroutinesApi',
			'-opt-in=kotlinx.coroutines.FlowPreview',
			'-opt-in=kotlin.contracts.ExperimentalContracts',
			'-opt-in=coil.annotation.ExperimentalCoilApi',
		]
	}
	lint {
		abortOnError false
		disable 'MissingTranslation', 'PrivateResource', 'NotifyDataSetChanged'
	}
	testOptions {
		unitTests.includeAndroidResources = true
		unitTests.returnDefaultValues = false
	}
}
afterEvaluate {
	compileDebugKotlin {
		kotlinOptions {
			freeCompilerArgs += ['-opt-in=org.koitharu.kotatsu.parsers.InternalParsersApi']
		}
	}
}
dependencies {
	implementation fileTree(dir: 'libs', include: ['*.jar', '*.aar'])
<<<<<<< HEAD
	implementation('com.github.nv95:kotatsu-parsers:44e6842025') {
=======
	implementation('com.github.nv95:kotatsu-parsers:8a3b6df91d') {
>>>>>>> 8d47b09e
		exclude group: 'org.json', module: 'json'
	}

	implementation 'org.jetbrains.kotlinx:kotlinx-coroutines-android:1.6.2'

	implementation 'androidx.core:core-ktx:1.8.0'
	implementation 'androidx.activity:activity-ktx:1.5.0-rc01'
	implementation 'androidx.fragment:fragment-ktx:1.5.0-rc01'
	implementation 'androidx.lifecycle:lifecycle-viewmodel-ktx:2.5.0-rc01'
	implementation 'androidx.lifecycle:lifecycle-livedata-ktx:2.5.0-rc01'
	implementation 'androidx.lifecycle:lifecycle-service:2.5.0-rc01'
	implementation 'androidx.lifecycle:lifecycle-process:2.5.0-rc01'
	implementation 'androidx.constraintlayout:constraintlayout:2.1.4'
	implementation 'androidx.swiperefreshlayout:swiperefreshlayout:1.1.0'
	implementation 'androidx.recyclerview:recyclerview:1.2.1'
	implementation 'androidx.viewpager2:viewpager2:1.1.0-beta01'
	implementation 'androidx.preference:preference-ktx:1.2.0'
	implementation 'androidx.work:work-runtime-ktx:2.7.1'
	implementation 'androidx.biometric:biometric-ktx:1.2.0-alpha04'
	implementation 'com.google.android.material:material:1.7.0-alpha02'
	//noinspection LifecycleAnnotationProcessorWithJava8
	kapt 'androidx.lifecycle:lifecycle-compiler:2.5.0-rc01'

	implementation 'androidx.room:room-runtime:2.4.2'
	implementation 'androidx.room:room-ktx:2.4.2'
	kapt 'androidx.room:room-compiler:2.4.2'

	implementation 'com.squareup.okhttp3:okhttp:4.10.0'
	implementation 'com.squareup.okhttp3:okhttp-dnsoverhttps:4.9.3'
	implementation 'com.squareup.okio:okio:3.1.0'

	implementation 'com.hannesdorfmann:adapterdelegates4-kotlin-dsl:4.3.2'
	implementation 'com.hannesdorfmann:adapterdelegates4-kotlin-dsl-viewbinding:4.3.2'

	implementation 'io.insert-koin:koin-android:3.2.0'
	implementation 'io.coil-kt:coil-base:2.1.0'
	implementation 'com.davemorrissey.labs:subsampling-scale-image-view-androidx:3.10.0'
	implementation 'com.github.solkin:disk-lru-cache:1.4'

	implementation 'ch.acra:acra-mail:5.9.3'
	implementation 'ch.acra:acra-dialog:5.9.3'

	debugImplementation 'org.jsoup:jsoup:1.15.1'
	debugImplementation 'com.squareup.leakcanary:leakcanary-android:2.9.1'

	testImplementation 'junit:junit:4.13.2'
	testImplementation 'org.jetbrains.kotlinx:kotlinx-coroutines-test:1.6.2'

	androidTestImplementation 'androidx.test:runner:1.4.0'
	androidTestImplementation 'androidx.test:rules:1.4.0'
	androidTestImplementation 'androidx.test:core-ktx:1.4.0'
	androidTestImplementation 'androidx.test.ext:junit-ktx:1.1.3'

	androidTestImplementation 'org.jetbrains.kotlinx:kotlinx-coroutines-test:1.6.2'
	androidTestImplementation 'io.insert-koin:koin-test:3.2.0'
	androidTestImplementation 'io.insert-koin:koin-test-junit4:3.2.0'

	androidTestImplementation 'androidx.room:room-testing:2.4.2'
	androidTestImplementation 'com.squareup.moshi:moshi-kotlin:1.13.0'
}<|MERGE_RESOLUTION|>--- conflicted
+++ resolved
@@ -73,11 +73,7 @@
 }
 dependencies {
 	implementation fileTree(dir: 'libs', include: ['*.jar', '*.aar'])
-<<<<<<< HEAD
-	implementation('com.github.nv95:kotatsu-parsers:44e6842025') {
-=======
 	implementation('com.github.nv95:kotatsu-parsers:8a3b6df91d') {
->>>>>>> 8d47b09e
 		exclude group: 'org.json', module: 'json'
 	}
 
