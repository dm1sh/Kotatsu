plugins {
	id 'com.android.application'
	id 'kotlin-android'
	id 'kotlin-kapt'
	id 'kotlin-parcelize'
}

android {
	compileSdkVersion 32
	buildToolsVersion '32.0.0'
	namespace 'org.koitharu.kotatsu'

	defaultConfig {
		applicationId 'org.koitharu.kotatsu'
		minSdkVersion 21
		targetSdkVersion 32
		versionCode 416
		versionName '3.4.4'
		generatedDensities = []
		testInstrumentationRunner "androidx.test.runner.AndroidJUnitRunner"

		kapt {
			arguments {
				arg 'room.schemaLocation', "$projectDir/schemas".toString()
			}
		}

		// define this values in your local.properties file
		buildConfigField 'String', 'SHIKIMORI_CLIENT_ID', "\"${localProperty('shikimori.clientId')}\""
		buildConfigField 'String', 'SHIKIMORI_CLIENT_SECRET', "\"${localProperty('shikimori.clientSecret')}\""

		if (currentBranch() == "feature/nextgen") {
			applicationIdSuffix = '.next'
		}
	}
	buildTypes {
		debug {
			applicationIdSuffix = '.debug'
		}
		release {
			multiDexEnabled false
			minifyEnabled true
			shrinkResources true
			proguardFiles getDefaultProguardFile('proguard-android-optimize.txt'), 'proguard-rules.pro'
		}
	}
	buildFeatures {
		viewBinding true
	}
	sourceSets {
		androidTest.assets.srcDirs += files("$projectDir/schemas".toString())
	}
	compileOptions {
		sourceCompatibility JavaVersion.VERSION_1_8
		targetCompatibility JavaVersion.VERSION_1_8
	}
	kotlinOptions {
		jvmTarget = JavaVersion.VERSION_1_8.toString()
		freeCompilerArgs += [
			'-opt-in=kotlinx.coroutines.ExperimentalCoroutinesApi',
			'-opt-in=kotlinx.coroutines.FlowPreview',
			'-opt-in=kotlin.contracts.ExperimentalContracts',
			'-opt-in=coil.annotation.ExperimentalCoilApi',
		]
	}
	lint {
		abortOnError false
		disable 'MissingTranslation', 'PrivateResource', 'NotifyDataSetChanged'
	}
	testOptions {
		unitTests.includeAndroidResources = true
		unitTests.returnDefaultValues = false
	}
}
afterEvaluate {
	compileDebugKotlin {
		kotlinOptions {
			freeCompilerArgs += ['-opt-in=org.koitharu.kotatsu.parsers.InternalParsersApi']
		}
	}
}
dependencies {
<<<<<<< HEAD
	implementation('com.github.nv95:kotatsu-parsers:c5c84c8630') {
=======
	implementation('com.github.nv95:kotatsu-parsers:6af8cec134') {
>>>>>>> 2d4c1b75
		exclude group: 'org.json', module: 'json'
	}

	implementation 'org.jetbrains.kotlinx:kotlinx-coroutines-android:1.6.4'

	implementation 'androidx.core:core-ktx:1.8.0'
	implementation 'androidx.activity:activity-ktx:1.5.0'
	implementation 'androidx.fragment:fragment-ktx:1.5.0'
	implementation 'androidx.lifecycle:lifecycle-viewmodel-ktx:2.5.0'
	implementation 'androidx.lifecycle:lifecycle-livedata-ktx:2.5.0'
	implementation 'androidx.lifecycle:lifecycle-service:2.5.0'
	implementation 'androidx.lifecycle:lifecycle-process:2.5.0'
	implementation 'androidx.constraintlayout:constraintlayout:2.1.4'
	implementation 'androidx.swiperefreshlayout:swiperefreshlayout:1.1.0'
	implementation 'androidx.recyclerview:recyclerview:1.2.1'
	implementation 'androidx.viewpager2:viewpager2:1.1.0-beta01'
	implementation 'androidx.preference:preference-ktx:1.2.0'
	implementation 'androidx.work:work-runtime-ktx:2.7.1'
	implementation 'androidx.biometric:biometric-ktx:1.2.0-alpha04'
	implementation 'com.google.android.material:material:1.7.0-alpha02'
	//noinspection LifecycleAnnotationProcessorWithJava8
	kapt 'androidx.lifecycle:lifecycle-compiler:2.5.0'

	implementation 'androidx.room:room-runtime:2.4.2'
	implementation 'androidx.room:room-ktx:2.4.2'
	kapt 'androidx.room:room-compiler:2.4.2'

	implementation 'com.squareup.okhttp3:okhttp:4.10.0'
	implementation 'com.squareup.okhttp3:okhttp-dnsoverhttps:4.9.3'
	implementation 'com.squareup.okio:okio:3.2.0'

	implementation 'com.hannesdorfmann:adapterdelegates4-kotlin-dsl:4.3.2'
	implementation 'com.hannesdorfmann:adapterdelegates4-kotlin-dsl-viewbinding:4.3.2'

	implementation 'io.insert-koin:koin-android:3.2.0'
	implementation 'io.coil-kt:coil-base:2.1.0'
	implementation 'io.coil-kt:coil-svg:2.1.0'
	implementation 'com.davemorrissey.labs:subsampling-scale-image-view-androidx:3.10.0'
	implementation 'com.github.solkin:disk-lru-cache:1.4'

	implementation 'ch.acra:acra-mail:5.9.5'
	implementation 'ch.acra:acra-dialog:5.9.5'

	debugImplementation 'org.jsoup:jsoup:1.15.2'
	debugImplementation 'com.squareup.leakcanary:leakcanary-android:2.9.1'

	testImplementation 'junit:junit:4.13.2'
	testImplementation 'org.jetbrains.kotlinx:kotlinx-coroutines-test:1.6.4'

	androidTestImplementation 'androidx.test:runner:1.4.0'
	androidTestImplementation 'androidx.test:rules:1.4.0'
	androidTestImplementation 'androidx.test:core-ktx:1.4.0'
	androidTestImplementation 'androidx.test.ext:junit-ktx:1.1.3'

	androidTestImplementation 'org.jetbrains.kotlinx:kotlinx-coroutines-test:1.6.4'
	androidTestImplementation 'io.insert-koin:koin-test:3.2.0'
	androidTestImplementation 'io.insert-koin:koin-test-junit4:3.2.0'

	androidTestImplementation 'androidx.room:room-testing:2.4.2'
	androidTestImplementation 'com.squareup.moshi:moshi-kotlin:1.13.0'
}<|MERGE_RESOLUTION|>--- conflicted
+++ resolved
@@ -80,11 +80,7 @@
 	}
 }
 dependencies {
-<<<<<<< HEAD
-	implementation('com.github.nv95:kotatsu-parsers:c5c84c8630') {
-=======
 	implementation('com.github.nv95:kotatsu-parsers:6af8cec134') {
->>>>>>> 2d4c1b75
 		exclude group: 'org.json', module: 'json'
 	}
 
