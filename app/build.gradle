plugins {
	id 'com.android.application'
	id 'kotlin-android'
	id 'kotlin-kapt'
	id 'kotlin-parcelize'
	id 'dagger.hilt.android.plugin'
}

android {
	compileSdkVersion 32
	buildToolsVersion '32.0.0'
	namespace 'org.koitharu.kotatsu'

	defaultConfig {
		applicationId 'org.koitharu.kotatsu'
		minSdkVersion 21
		targetSdkVersion 32
		versionCode 420
		versionName '3.4.8'
		generatedDensities = []
		testInstrumentationRunner "androidx.test.runner.AndroidJUnitRunner"

		kapt {
			arguments {
				arg 'room.schemaLocation', "$projectDir/schemas".toString()
			}
		}

		// define this values in your local.properties file
		buildConfigField 'String', 'SHIKIMORI_CLIENT_ID', "\"${localProperty('shikimori.clientId')}\""
		buildConfigField 'String', 'SHIKIMORI_CLIENT_SECRET', "\"${localProperty('shikimori.clientSecret')}\""

		if (currentBranch().startsWith("feature/nextgen")) {
			applicationIdSuffix = '.next'
		}
	}
	buildTypes {
		debug {
			applicationIdSuffix = '.debug'
		}
		release {
			multiDexEnabled false
			minifyEnabled true
			shrinkResources true
			proguardFiles getDefaultProguardFile('proguard-android-optimize.txt'), 'proguard-rules.pro'
		}
	}
	buildFeatures {
		viewBinding true
	}
	sourceSets {
		androidTest.assets.srcDirs += files("$projectDir/schemas".toString())
	}
	compileOptions {
		sourceCompatibility JavaVersion.VERSION_1_8
		targetCompatibility JavaVersion.VERSION_1_8
	}
	kotlinOptions {
		jvmTarget = JavaVersion.VERSION_1_8.toString()
		freeCompilerArgs += [
			'-opt-in=kotlinx.coroutines.ExperimentalCoroutinesApi',
			'-opt-in=kotlinx.coroutines.FlowPreview',
			'-opt-in=kotlin.contracts.ExperimentalContracts',
			'-opt-in=coil.annotation.ExperimentalCoilApi',
		]
	}
	lint {
		abortOnError false
		disable 'MissingTranslation', 'PrivateResource', 'NotifyDataSetChanged'
	}
	testOptions {
		unitTests.includeAndroidResources true
		unitTests.returnDefaultValues false
		kotlinOptions {
			freeCompilerArgs += ['-opt-in=org.koitharu.kotatsu.parsers.InternalParsersApi']
		}
	}
}
afterEvaluate {
	compileDebugKotlin {
		kotlinOptions {
			freeCompilerArgs += ['-opt-in=org.koitharu.kotatsu.parsers.InternalParsersApi']
		}
	}
}
dependencies {
<<<<<<< HEAD
	implementation('com.github.KotatsuApp:kotatsu-parsers:85bfe42ddf') {
=======
	implementation('com.github.KotatsuApp:kotatsu-parsers:e2308214a7') {
>>>>>>> dff17fd1
		exclude group: 'org.json', module: 'json'
	}

	implementation 'org.jetbrains.kotlinx:kotlinx-coroutines-android:1.6.4'

	implementation 'androidx.core:core-ktx:1.8.0'
	implementation 'androidx.activity:activity-ktx:1.5.1'
	implementation 'androidx.fragment:fragment-ktx:1.5.1'
	implementation 'androidx.lifecycle:lifecycle-viewmodel-ktx:2.5.1'
	implementation 'androidx.lifecycle:lifecycle-livedata-ktx:2.5.1'
	implementation 'androidx.lifecycle:lifecycle-service:2.5.1'
	implementation 'androidx.lifecycle:lifecycle-process:2.5.1'
	implementation 'androidx.constraintlayout:constraintlayout:2.1.4'
	implementation 'androidx.swiperefreshlayout:swiperefreshlayout:1.1.0'
	implementation 'androidx.recyclerview:recyclerview:1.2.1'
	implementation 'androidx.viewpager2:viewpager2:1.1.0-beta01'
	implementation 'androidx.preference:preference-ktx:1.2.0'
	implementation 'androidx.work:work-runtime-ktx:2.7.1'
	implementation 'androidx.biometric:biometric-ktx:1.2.0-alpha04'
	implementation 'com.google.android.material:material:1.7.0-alpha03'
	//noinspection LifecycleAnnotationProcessorWithJava8
	kapt 'androidx.lifecycle:lifecycle-compiler:2.5.1'

	implementation 'androidx.room:room-runtime:2.4.3'
	implementation 'androidx.room:room-ktx:2.4.3'
	kapt 'androidx.room:room-compiler:2.4.3'

	implementation 'com.squareup.okhttp3:okhttp:4.10.0'
	implementation 'com.squareup.okhttp3:okhttp-dnsoverhttps:4.9.3'
	implementation 'com.squareup.okio:okio:3.2.0'

	implementation 'com.hannesdorfmann:adapterdelegates4-kotlin-dsl:4.3.2'
	implementation 'com.hannesdorfmann:adapterdelegates4-kotlin-dsl-viewbinding:4.3.2'

	implementation "com.google.dagger:hilt-android:2.42"
	kapt "com.google.dagger:hilt-compiler:2.42"
	implementation 'androidx.hilt:hilt-work:1.0.0'
	kapt 'androidx.hilt:hilt-compiler:1.0.0'

	implementation 'io.coil-kt:coil-base:2.1.0'
	implementation 'io.coil-kt:coil-svg:2.1.0'
	implementation 'com.davemorrissey.labs:subsampling-scale-image-view-androidx:3.10.0'
	implementation 'com.github.solkin:disk-lru-cache:1.4'

	implementation 'ch.acra:acra-mail:5.9.5'
	implementation 'ch.acra:acra-dialog:5.9.5'

	debugImplementation 'com.squareup.leakcanary:leakcanary-android:2.9.1'

	testImplementation 'junit:junit:4.13.2'
	testImplementation 'org.json:json:20220320'
	testImplementation 'org.jetbrains.kotlinx:kotlinx-coroutines-test:1.6.4'

	androidTestImplementation 'androidx.test:runner:1.4.0'
	androidTestImplementation 'androidx.test:rules:1.4.0'
	androidTestImplementation 'androidx.test:core-ktx:1.4.0'
	androidTestImplementation 'androidx.test.ext:junit-ktx:1.1.3'

	androidTestImplementation 'org.jetbrains.kotlinx:kotlinx-coroutines-test:1.6.4'

	androidTestImplementation 'androidx.room:room-testing:2.4.3'
	androidTestImplementation 'com.squareup.moshi:moshi-kotlin:1.13.0'

	androidTestImplementation 'com.google.dagger:hilt-android-testing:2.42'
	kaptAndroidTest 'com.google.dagger:hilt-android-compiler:2.42'
}<|MERGE_RESOLUTION|>--- conflicted
+++ resolved
@@ -16,7 +16,7 @@
 		minSdkVersion 21
 		targetSdkVersion 32
 		versionCode 420
-		versionName '3.4.8'
+		versionName '3.5.0'
 		generatedDensities = []
 		testInstrumentationRunner "androidx.test.runner.AndroidJUnitRunner"
 
@@ -84,11 +84,7 @@
 	}
 }
 dependencies {
-<<<<<<< HEAD
-	implementation('com.github.KotatsuApp:kotatsu-parsers:85bfe42ddf') {
-=======
 	implementation('com.github.KotatsuApp:kotatsu-parsers:e2308214a7') {
->>>>>>> dff17fd1
 		exclude group: 'org.json', module: 'json'
 	}
 
