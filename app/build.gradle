--- conflicted
+++ resolved
@@ -15,13 +15,8 @@
 		applicationId 'org.koitharu.kotatsu'
 		minSdkVersion 21
 		targetSdkVersion 32
-<<<<<<< HEAD
-		versionCode 420
-		versionName '3.5.0'
-=======
 		versionCode 421
 		versionName '3.4.9'
->>>>>>> 87afad29
 		generatedDensities = []
 		testInstrumentationRunner "androidx.test.runner.AndroidJUnitRunner"
 
